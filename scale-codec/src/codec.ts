--- conflicted
+++ resolved
@@ -5,11 +5,7 @@
 
 
 export class Codec {
-<<<<<<< HEAD
-    types: Type[]
-=======
     private types: CodecType[]
->>>>>>> 0d24905e
 
     constructor(types: Type[]) {
         this.types = toCodecTypes(types)
