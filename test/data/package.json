{
  "name": "data-test",
  "version": "0.0.0",
  "scripts": {
    "build": "rm -rf lib && tsc",
    "test": "./test.sh"
  },
  "devDependencies": {
    "@subsquid/rpc-client": "^0.1.5",
<<<<<<< HEAD
    "@subsquid/scale-codec": "^0.4.1",
    "@subsquid/substrate-metadata": "^0.8.0",
    "@subsquid/substrate-metadata-explorer": "^0.0.7",
    "@subsquid/util-internal": "^0.0.0",
    "@subsquid/util-internal-counters": "^0.0.0",
    "@subsquid/util-internal-gql-request": "^0.0.0",
    "@subsquid/util-naming": "^0.0.0",
=======
    "@subsquid/scale-codec": "^0.4.2",
    "@subsquid/scale-codec-json": "^0.1.4",
    "@subsquid/substrate-metadata": "^0.8.2",
    "@subsquid/substrate-metadata-explorer": "^0.0.8",
    "@subsquid/util": "^0.0.5",
>>>>>>> 8758478b
    "@types/node": "^16.11.22",
    "@types/pg": "8.6.4",
    "expect": "^27.4.6",
    "pg": "^8.7.3",
<<<<<<< HEAD
=======
    "node-fetch": "^2.6.7",
>>>>>>> 8758478b
    "typescript": "~4.5.5"
  }
}<|MERGE_RESOLUTION|>--- conflicted
+++ resolved
@@ -7,29 +7,17 @@
   },
   "devDependencies": {
     "@subsquid/rpc-client": "^0.1.5",
-<<<<<<< HEAD
-    "@subsquid/scale-codec": "^0.4.1",
-    "@subsquid/substrate-metadata": "^0.8.0",
-    "@subsquid/substrate-metadata-explorer": "^0.0.7",
+    "@subsquid/scale-codec": "^0.4.2",
+    "@subsquid/substrate-metadata": "^0.8.2",
+    "@subsquid/substrate-metadata-explorer": "^0.0.8",
     "@subsquid/util-internal": "^0.0.0",
     "@subsquid/util-internal-counters": "^0.0.0",
     "@subsquid/util-internal-gql-request": "^0.0.0",
     "@subsquid/util-naming": "^0.0.0",
-=======
-    "@subsquid/scale-codec": "^0.4.2",
-    "@subsquid/scale-codec-json": "^0.1.4",
-    "@subsquid/substrate-metadata": "^0.8.2",
-    "@subsquid/substrate-metadata-explorer": "^0.0.8",
-    "@subsquid/util": "^0.0.5",
->>>>>>> 8758478b
     "@types/node": "^16.11.22",
     "@types/pg": "8.6.4",
     "expect": "^27.4.6",
     "pg": "^8.7.3",
-<<<<<<< HEAD
-=======
-    "node-fetch": "^2.6.7",
->>>>>>> 8758478b
     "typescript": "~4.5.5"
   }
 }