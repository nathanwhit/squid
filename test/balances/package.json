--- conflicted
+++ resolved
@@ -8,12 +8,8 @@
   "dependencies": {
     "@subsquid/graphql-server": "^0.3.0",
     "@subsquid/substrate-metadata": "^0.8.3",
-<<<<<<< HEAD
-    "@subsquid/substrate-processor": "^0.7.2",
+    "@subsquid/substrate-processor": "^0.8.0",
     "@subsquid/typeorm-store": "^0.0.0",
-=======
-    "@subsquid/substrate-processor": "^0.8.0",
->>>>>>> 2c904e7b
     "dotenv": "^10.0.0",
     "pg": "^8.7.3",
     "typeorm": "^0.2.41"
