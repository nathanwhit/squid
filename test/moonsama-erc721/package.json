{
  "name": "moonsama-erc721",
  "version": "0.0.0",
  "private": true,
  "scripts": {
    "build": "rm -rf lib && tsc",
    "evm-typegen": "npx squid-evm-typegen --input src/erc721.json --output src/erc721.ts"
  },
  "dependencies": {
    "@subsquid/graphql-server": "^0.3.0",
<<<<<<< HEAD
    "@subsquid/substrate-evm-processor": "^0.0.5",
    "@subsquid/typeorm-store": "^0.0.0",
=======
    "@subsquid/substrate-evm-processor": "^0.0.6",
>>>>>>> 2c904e7b
    "dotenv": "^10.0.0",
    "pg": "^8.7.3",
    "typeorm": "^0.2.41",
    "ethers": "^5.6.3"
  },
  "devDependencies": {
    "@subsquid/cli": "^0.4.1",
    "@subsquid/evm-typegen": "^0.0.1",
    "@subsquid/substrate-metadata-explorer": "^0.0.8",
    "@subsquid/substrate-typegen": "^0.5.0",
    "@types/node": "^16.11.22",
    "typescript": "~4.5.5"
  }
}<|MERGE_RESOLUTION|>--- conflicted
+++ resolved
@@ -8,12 +8,8 @@
   },
   "dependencies": {
     "@subsquid/graphql-server": "^0.3.0",
-<<<<<<< HEAD
-    "@subsquid/substrate-evm-processor": "^0.0.5",
+    "@subsquid/substrate-evm-processor": "^0.0.6",
     "@subsquid/typeorm-store": "^0.0.0",
-=======
-    "@subsquid/substrate-evm-processor": "^0.0.6",
->>>>>>> 2c904e7b
     "dotenv": "^10.0.0",
     "pg": "^8.7.3",
     "typeorm": "^0.2.41",
