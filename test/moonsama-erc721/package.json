{
  "name": "moonsama-erc721",
  "version": "0.0.0",
  "private": true,
  "scripts": {
    "build": "rm -rf lib && tsc",
    "evm-typegen": "npx squid-evm-typegen --input src/erc721.json --output src/erc721.ts"
  },
  "dependencies": {
<<<<<<< HEAD
    "@subsquid/graphql-server": "^0.1.5",
    "@subsquid/substrate-evm-processor": "^0.0.3",
    "@subsquid/substrate-metadata": "^0.8.0",
=======
    "@subsquid/graphql-server": "^0.2.0",
    "@subsquid/substrate-evm-processor": "^0.0.5",
>>>>>>> 8758478b
    "dotenv": "^10.0.0",
    "pg": "^8.7.3",
    "typeorm": "^0.2.41",
    "ethers": "^5.6.3"
  },
  "devDependencies": {
<<<<<<< HEAD
    "@subsquid/cli": "^0.2.1",
    "@subsquid/evm-typegen": "^0.0.0",
    "@subsquid/substrate-metadata-explorer": "^0.0.7",
    "@subsquid/substrate-typegen": "^0.4.1",
=======
    "@subsquid/cli": "^0.3.0",
    "@subsquid/evm-typegen": "^0.0.1",
    "@subsquid/substrate-metadata-explorer": "^0.0.8",
    "@subsquid/substrate-typegen": "^0.4.2",
>>>>>>> 8758478b
    "@types/node": "^16.11.22",
    "typescript": "~4.5.5"
  }
}<|MERGE_RESOLUTION|>--- conflicted
+++ resolved
@@ -7,31 +7,19 @@
     "evm-typegen": "npx squid-evm-typegen --input src/erc721.json --output src/erc721.ts"
   },
   "dependencies": {
-<<<<<<< HEAD
-    "@subsquid/graphql-server": "^0.1.5",
-    "@subsquid/substrate-evm-processor": "^0.0.3",
-    "@subsquid/substrate-metadata": "^0.8.0",
-=======
     "@subsquid/graphql-server": "^0.2.0",
     "@subsquid/substrate-evm-processor": "^0.0.5",
->>>>>>> 8758478b
+    "@subsquid/substrate-metadata": "^0.8.0",
     "dotenv": "^10.0.0",
     "pg": "^8.7.3",
     "typeorm": "^0.2.41",
     "ethers": "^5.6.3"
   },
   "devDependencies": {
-<<<<<<< HEAD
-    "@subsquid/cli": "^0.2.1",
-    "@subsquid/evm-typegen": "^0.0.0",
-    "@subsquid/substrate-metadata-explorer": "^0.0.7",
-    "@subsquid/substrate-typegen": "^0.4.1",
-=======
     "@subsquid/cli": "^0.3.0",
     "@subsquid/evm-typegen": "^0.0.1",
     "@subsquid/substrate-metadata-explorer": "^0.0.8",
     "@subsquid/substrate-typegen": "^0.4.2",
->>>>>>> 8758478b
     "@types/node": "^16.11.22",
     "typescript": "~4.5.5"
   }
