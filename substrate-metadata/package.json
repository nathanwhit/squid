{
  "name": "@subsquid/substrate-metadata",
  "version": "0.8.0",
  "description": "Substrate metadata tools for squid framework",
  "license": "GPL-3.0-or-later",
  "repository": "git@github.com:subsquid/squid.git",
  "publishConfig": {
    "access": "public"
  },
  "main": "lib/index.js",
  "files": [
    "lib",
    "src"
  ],
  "scripts": {
    "build": "rm -rf lib && tsc",
    "test": "mocha lib/**/*.test.js"
  },
  "dependencies": {
    "@subsquid/util": "^0.0.4",
<<<<<<< HEAD
    "@subsquid/util-naming": "^0.0.0",
    "@subsquid/scale-codec": "^0.4.0"
=======
    "@subsquid/scale-codec": "^0.4.1"
>>>>>>> f49975dc
  },
  "devDependencies": {
    "@types/mocha": "^9.1.0",
    "@types/node": "^16.11.22",
    "expect": "^27.4.6",
    "mocha": "^9.2.0",
    "typescript": "~4.5.5"
  }
}<|MERGE_RESOLUTION|>--- conflicted
+++ resolved
@@ -18,12 +18,7 @@
   },
   "dependencies": {
     "@subsquid/util": "^0.0.4",
-<<<<<<< HEAD
-    "@subsquid/util-naming": "^0.0.0",
-    "@subsquid/scale-codec": "^0.4.0"
-=======
     "@subsquid/scale-codec": "^0.4.1"
->>>>>>> f49975dc
   },
   "devDependencies": {
     "@types/mocha": "^9.1.0",
