--- conflicted
+++ resolved
@@ -17,14 +17,8 @@
     "test": "mocha lib/**/*.test.js"
   },
   "dependencies": {
-<<<<<<< HEAD
-    "@subsquid/util": "^0.0.3",
-    "@subsquid/scale-codec": "^0.2.3",
-    "@polkadot/util-crypto": "8.1.2"
-=======
     "@subsquid/util": "^0.0.4",
     "@subsquid/scale-codec": "^0.3.1"
->>>>>>> 0d24905e
   },
   "devDependencies": {
     "@types/mocha": "^9.1.0",
