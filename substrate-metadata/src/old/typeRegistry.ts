--- conflicted
+++ resolved
@@ -21,11 +21,7 @@
 
 
 export class OldTypeRegistry {
-<<<<<<< HEAD
-    types: Type[] = []
-=======
     private types: (Type | TypeAlias)[] = []
->>>>>>> 0d24905e
     private lookup = new Map<OldTypeExp, Ti>()
 
     constructor(private oldTypes: OldTypes) {
