import {throwUnexpectedCase} from "@subsquid/scale-codec/lib/util"
import {assertNotNull, def, unexpectedCase} from "@subsquid/util"
import assert from "assert"
import type {
    EventMetadataV9,
    FunctionMetadataV9,
    Metadata,
    MetadataV14,
    ModuleMetadataV10,
    ModuleMetadataV11,
    ModuleMetadataV12,
    ModuleMetadataV13,
    ModuleMetadataV9
} from "./interfaces"
import {OldTypeRegistry} from "./old/typeRegistry"
import {OldTypes} from "./old/types"
import {Storage, StorageHasher, StorageItem} from "./storage"
import {Field, Ti, Type, TypeKind, Variant} from "./types"
import {getTypeByPath, normalizeMetadataTypes} from "./util"


export interface ChainDescription {
    types: Type[]
    call: Ti
    signature: Ti
    event: Ti
    eventRecord: Ti
    eventRecordList: Ti
    storage: Storage
}


export function getChainDescriptionFromMetadata(metadata: Metadata, oldTypes?: OldTypes): ChainDescription {
    switch(metadata.__kind) {
        case "V9":
        case "V10":
        case "V11":
        case "V12":
        case "V13":
            assert(oldTypes, `Type definitions are required for metadata ${metadata.__kind}`)
            return new FromOld(metadata, oldTypes).convert()
        case "V14":
            return new FromV14(metadata.value).convert()
        default:
            throw new Error(`Unsupported metadata version: ${metadata.__kind}`)
    }
}


class FromV14 {
    constructor(private metadata: MetadataV14) {}

    convert(): ChainDescription {
        return {
            types: this.types(),
            call: this.call(),
            signature: this.signature(),
            event: this.event(),
            eventRecord: this.eventRecord(),
            eventRecordList: this.eventRecordList(),
            storage: this.storage()
        }
    }

    @def
    private event(): Ti {
        let rec = this.types()[this.eventRecord()]
        assert(rec.kind == TypeKind.Composite)
        let eventField = rec.fields.find(f => f.name == 'event')
        assert(eventField != null)
        return eventField.type
    }

    @def
    private call(): Ti {
        let types = this.metadata.lookup.types
        let extrinsic = this.metadata.extrinsic.type
        let params = types[extrinsic].type.params
        let call = params[1]
        assert(call?.name === 'Call', 'expected Call as a second type parameter of extrinsic type')
        return assertNotNull(call.type)
    }

    @def
    private eventRecordList(): Ti {
        let types = this.types()
        let eventRecord = this.eventRecord()
        let list = types.findIndex(type => type.kind == TypeKind.Sequence && type.type == eventRecord)
        if (list < 0) {
            list = types.push({kind: TypeKind.Sequence, type: eventRecord}) - 1
        }
        return list
    }

    @def
    private eventRecord(): Ti {
        return getTypeByPath(this.types(), ['frame_system', 'EventRecord'])
    }

    @def
    private signature(): Ti {
        let types = this.types()

        let signedExtensionsType: Type = {
            kind: TypeKind.Composite,
            fields: this.metadata.extrinsic.signedExtensions.map(ext => {
                return {
                    name: ext.identifier,
                    type: ext.type
                }
            }),
            path: ['SignedExtensions']
        }

        let signedExtensions = types.push(signedExtensionsType) - 1

        let signatureType: Type = {
            kind: TypeKind.Composite,
            fields: [
                {
                    name: "address",
                    type: getTypeByPath(types, ["sp_runtime", "multiaddress", "MultiAddress"]),
                },
                {
                    name: "signature",
                    type: getTypeByPath(types, ["sp_runtime", "MultiSignature"]),
                },
                {
                    name: 'signedExtensions',
                    type: signedExtensions
                }
            ],
            path: ['ExtrinsicSignature']
        }

        return types.push(signatureType) - 1
    }

    @def
    private storage(): Storage {
        let storage: Storage = {}
        this.metadata.pallets.forEach(pallet => {
            if (pallet.storage == null) return
            let items: Record<string, StorageItem> = storage[pallet.storage.prefix] = {}
            pallet.storage.items.forEach(e => {
                let hashers: StorageHasher[]
                let keys: Ti[]
                switch(e.type.__kind) {
                    case 'Plain':
                        hashers = []
                        keys = []
                        break
                    case 'Map':
                        hashers = e.type.hashers.map(h => h.__kind)
                        keys = [e.type.key]
                        break
                    default:
                        throwUnexpectedCase()
                }
                items[e.name] = {
                    modifier: e.modifier.__kind,
                    hashers,
                    keys,
                    value: e.type.value,
                    fallback: e.fallback,
                    docs: e.docs
                }
            })
        })
        return storage
    }

    @def
    private types(): Type[] {
        let types: Type[] = this.metadata.lookup.types.map(t => {
            let info = {
                path: t.type.path,
                docs: t.type.docs
            }
            let def = t.type.def
            switch(def.__kind) {
                case 'Primitive':
                    return {
                        kind: TypeKind.Primitive,
                        primitive: def.value.__kind,
                        ...info
                    }
                case "Compact":
                    return {
                        kind: TypeKind.Compact,
                        type: def.value.type,
                        ...info
                    }
                case "Sequence":
                    return {
                        kind: TypeKind.Sequence,
                        type: def.value.type,
                        ...info
                    }
                case "BitSequence":
                    return {
                        kind: TypeKind.BitSequence,
                        bitStoreType: def.value.bitStoreType,
                        bitOrderType: def.value.bitOrderType,
                        ...info
                    }
                case "Array":
                    return {
                        kind: TypeKind.Array,
                        type: def.value.type,
                        len: def.value.len,
                        ...info
                    }
                case "Tuple":
                    return {
                        kind: TypeKind.Tuple,
                        tuple: def.value,
                        ...info
                    }
                case "Composite":
                    return {
                        kind: TypeKind.Composite,
                        fields: def.value.fields,
                        ...info
                    }
                case "Variant":
                    return {
                        kind: TypeKind.Variant,
                        variants: def.value.variants,
                        ...info
                    }
                default:
                    throw unexpectedCase((def as any).__kind)
            }
        })

        return normalizeMetadataTypes(types)
    }
}


class FromOld {
    private registry: OldTypeRegistry

    constructor(private metadata: Metadata, oldTypes: OldTypes) {
        this.registry = new OldTypeRegistry(oldTypes)
        this.defineGenericExtrinsicEra()
        this.defineGenericLookupSource()
        this.defineOriginCaller()
        this.defineGenericCall()
        this.defineGenericEvent()
        this.defineGenericSignature()
    }

    convert(): ChainDescription {
<<<<<<< HEAD
        // order is important
        this.extrinsicEra()
        this.lookupSource()
        let call = this.call()
        let event = this.event()
        let signature = this.signature()
=======
        // let signature = this.signature()
        let call = this.registry.use('GenericCall')
        let event = this.registry.use('GenericEvent')
>>>>>>> f49975dc
        let eventRecord = this.registry.use('EventRecord')
        let eventRecordList = this.registry.use('Vec<EventRecord>')
        let storage = this.storage()
        return {
            types: this.registry.getTypes(),
<<<<<<< HEAD
            call,
            signature,
=======
            // signature,
            call,
>>>>>>> f49975dc
            event,
            eventRecord,
            eventRecordList,
            storage
        }
    }

    private defineGenericSignature(): void {
        this.registry.define("GenericSignature", () => {
            return {
                kind: TypeKind.Composite,
                fields: [
                    {
                        name: "address",
                        type: this.registry.use("Address")
                    },
                    {
                        name: "signature",
                        type: this.registry.use("ExtrinsicSignature")
                    },
                    {
                        name: 'signedExtensions',
                        type: this.signedExtensions()
                    }
                ]
            }
        })
    }

    @def
    private signedExtensions(): Ti {
        let fields: Field[] = []
        switch(this.metadata.__kind) {
            case "V9":
            case "V10":
                this.addSignedExtensionField(fields, 'CheckEra')
                this.addSignedExtensionField(fields, 'CheckNonce')
                this.addSignedExtensionField(fields, 'ChargeTransactionPayment')
                break
            case "V11":
            case "V12":
            case "V13":
                this.metadata.value.extrinsic.signedExtensions.forEach(name => {
                    this.addSignedExtensionField(fields, name)
                })
                break
            default:
                throw unexpectedCase(this.metadata.__kind)
        }
        return this.registry.add({
            kind: TypeKind.Composite,
            fields
        })
    }

    private addSignedExtensionField(fields: Field[], name: string): void {
        let type = this.getSignedExtensionType(name)
        if (type == null) return
        fields.push({name, type})
    }

    private getSignedExtensionType(name: string): Ti | undefined {
        switch(name) {
            case 'ChargeTransactionPayment':
                return this.registry.use('Compact<Balance>')
            case 'CheckMortality':
            case 'CheckEra':
                return this.registry.use('ExtrinsicEra')
            case 'CheckNonce':
                return this.registry.use('Compact<Index>')
            case 'CheckBlockGasLimit':
            case 'CheckGenesis':
            case 'CheckNonZeroSender':
            case 'CheckSpecVersion':
            case 'CheckTxVersion':
            case 'CheckVersion':
            case 'CheckWeight':
            case 'LockStakingStatus':
            case 'ValidateEquivocationReport':
                return undefined
            default:
                console.error('WARNING: Unknown signed extension: ' + name)
                return undefined
        }
    }

    private defineGenericExtrinsicEra(): void {
        this.registry.define('GenericExtrinsicEra', () => {
            let variants: Variant[] = []

            variants.push({
                name: 'Immortal',
                fields: [],
                index: 0
            })

            for (let index = 1; index < 256; index++) {
                variants.push({
                    name: 'Mortal' + index,
                    fields: [
                        {type: this.registry.use('U8')}
                    ],
                    index
                })
            }

            return {
                kind: TypeKind.Variant,
                variants
            }
        })
    }

    private defineGenericCall(): void {
        this.registry.define('GenericCall', () => {
            let variants: Variant[] = []
            this.forEachPallet(mod => mod.calls?.length, (mod, index) => {
                variants.push({
                    name: mod.name,
                    index,
                    fields: [{
                        type: this.makeCallEnum(mod.name, mod.calls!)
                    }]
                })
            })
            return {
                kind: TypeKind.Variant,
                variants: variants
            }
        })
    }

    private defineGenericEvent(): void {
        this.registry.define('GenericEvent', () => {
            let variants: Variant[] = []
            this.forEachPallet(mod => mod.events?.length, (mod, index) => {
                variants.push({
                    name: mod.name,
                    index,
                    fields: [{
                        type: this.makeEventEnum(mod.name, mod.events!)
                    }]
                })
            })
            return {
                kind: TypeKind.Variant,
                variants
            }
        })
    }

    private makeEventEnum(palletName: string, events: EventMetadataV9[]): Ti {
        let variants = events.map((e, index) => {
            let fields = e.args.map(arg => {
                return {
                    type: this.registry.use(arg, palletName)
                }
            })
            return {
                index,
                name: e.name,
                fields,
                docs: e.docs
            }
        })
        return this.registry.add({
            kind: TypeKind.Variant,
            variants
        })
    }

    private makeCallEnum(palletName: string, calls: FunctionMetadataV9[]): Ti {
        let variants = calls.map((call, index) => {
            let fields = call.args.map(arg => {
                return {
                    name: arg.name,
                    type: this.registry.use(arg.type, palletName)
                }
            })
            return {
                index,
                name: call.name,
                fields,
                docs: call.docs
            }
        })
        return this.registry.add({
            kind: TypeKind.Variant,
            variants
        })
    }

    private defineGenericLookupSource(): void {
        this.registry.define('GenericLookupSource', () => {
            let variants: Variant[] = []
            for (let i = 0; i < 0xef; i++) {
                variants.push({
                    name: 'Idx' + i,
                    fields: [],
                    index: i
                })
            }
            variants.push({
                name: 'IdxU16',
                fields: [{type: this.registry.use('U16')}],
                index: 0xfc
            })
            variants.push({
                name: 'IdxU32',
                fields: [{type: this.registry.use('U32')}],
                index: 0xfd
            })
            variants.push({
                name: 'IdxU64',
                fields: [{type: this.registry.use('U64')}],
                index: 0xfe
            })
            variants.push({
                name: 'AccountId',
                fields: [{type: this.registry.use('AccountId')}],
                index: 0xff
            })
            return {
                kind: TypeKind.Variant,
                variants
            }
        })
    }

    @def
    private storage(): Storage {
        let storage: Storage = {}
        this.forEachPallet(null, mod => {
            if (mod.storage == null) return
            let items: Record<string, StorageItem> = storage[mod.storage.prefix] || {}
            mod.storage.items.forEach(e => {
                let hashers: StorageHasher[]
                let keys: Ti[]
                switch(e.type.__kind) {
                    case 'Plain':
                        hashers = []
                        keys = []
                        break
                    case 'Map':
                        hashers = [e.type.hasher.__kind]
                        keys = [this.registry.use(e.type.key, mod.name)]
                        break
                    case 'DoubleMap':
                        hashers = [
                            e.type.hasher.__kind,
                            e.type.key2Hasher.__kind
                        ]
                        keys = [
                            this.registry.use(e.type.key1, mod.name),
                            this.registry.use(e.type.key2, mod.name)
                        ]
                        break
                    case 'NMap':
                        hashers = e.type.hashers.map(h => h.__kind)
                        keys = e.type.keyVec.map(k => this.registry.use(k, mod.name))
                        break
                    default:
                        throwUnexpectedCase()
                }
                items[e.name] = {
                    modifier: e.modifier.__kind,
                    hashers,
                    keys,
                    value: this.registry.use(e.type.value, mod.name),
                    fallback: e.fallback,
                    docs: e.docs
                }
            })
            storage[mod.storage.prefix] = items
        })
        return storage
    }

    private defineOriginCaller(): void {
        this.registry.define('OriginCaller', () => {
            let variants: Variant[] = []
            this.forEachPallet(null, (mod, index) => {
                let type: string
                switch(mod.name) {
                    case 'Authority':
                        type = 'AuthorityOrigin'
                        break
                    case 'Council':
                    case 'TechnicalCommittee':
                    case 'GeneralCouncil':
                        type = 'CollectiveOrigin'
                        break
                    case 'System':
                        type = 'SystemOrigin'
                        break
                    case 'Xcm':
                    case 'XcmPallet':
                        type = 'XcmOrigin'
                        break
                    default:
                        return
                }
                variants.push({
                    name: mod.name,
                    index,
                    fields: [{
                        type: this.registry.use(type)
                    }]
                })
            })
            return {
                kind: TypeKind.Variant,
                variants,
                path: ['OriginCaller']
            }
        })
    }

    private forEachPallet(filter: ((mod: AnyOldModule) => unknown) | null | undefined, cb: (mod: AnyOldModule, index: number) => void): void {
        switch(this.metadata.__kind) {
            case 'V9':
            case 'V10':
            case 'V11': {
                let index = 0
                this.metadata.value.modules.forEach(mod => {
                    if (filter && !filter(mod)) return
                    cb(mod, index)
                    index += 1
                })
                return
            }
            case 'V12':
            case 'V13': {
                this.metadata.value.modules.forEach(mod => {
                    if (filter && !filter(mod)) return
                    cb(mod, mod.index)
                })
                return
            }
        }
    }
}


type AnyOldModule = ModuleMetadataV9 | ModuleMetadataV10 | ModuleMetadataV11 | ModuleMetadataV12 | ModuleMetadataV13<|MERGE_RESOLUTION|>--- conflicted
+++ resolved
@@ -22,7 +22,7 @@
 export interface ChainDescription {
     types: Type[]
     call: Ti
-    signature: Ti
+    // signature: Ti
     event: Ti
     eventRecord: Ti
     eventRecordList: Ti
@@ -54,7 +54,7 @@
         return {
             types: this.types(),
             call: this.call(),
-            signature: this.signature(),
+            // signature: this.signature(),
             event: this.event(),
             eventRecord: this.eventRecord(),
             eventRecordList: this.eventRecordList(),
@@ -253,30 +253,16 @@
     }
 
     convert(): ChainDescription {
-<<<<<<< HEAD
-        // order is important
-        this.extrinsicEra()
-        this.lookupSource()
-        let call = this.call()
-        let event = this.event()
-        let signature = this.signature()
-=======
         // let signature = this.signature()
         let call = this.registry.use('GenericCall')
         let event = this.registry.use('GenericEvent')
->>>>>>> f49975dc
         let eventRecord = this.registry.use('EventRecord')
         let eventRecordList = this.registry.use('Vec<EventRecord>')
         let storage = this.storage()
         return {
             types: this.registry.getTypes(),
-<<<<<<< HEAD
-            call,
-            signature,
-=======
             // signature,
             call,
->>>>>>> f49975dc
             event,
             eventRecord,
             eventRecordList,
