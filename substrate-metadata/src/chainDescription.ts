import {throwUnexpectedCase} from "@subsquid/scale-codec/lib/util"
import {assertNotNull, def, unexpectedCase} from "@subsquid/util"
import assert from "assert"
import type {EventMetadataV9, FunctionMetadataV9, Metadata, MetadataV14} from "./interfaces"
import {OldTypeRegistry} from "./old/typeRegistry"
import {OldTypes} from "./old/types"
<<<<<<< HEAD
=======
import {Storage, StorageHasher, StorageItem} from "./storage"
>>>>>>> 4e28720b
import {Field, Ti, Type, TypeKind, Variant} from "./types"
import {getTypeByPath, normalizeMetadataTypes} from "./util"


export interface ChainDescription {
    types: Type[]
    call: Ti
<<<<<<< HEAD
    signature: Ti
=======
    // signature: Ti
>>>>>>> 4e28720b
    event: Ti
    eventRecord: Ti
    eventRecordList: Ti
    storage: Storage
}


export function getChainDescriptionFromMetadata(metadata: Metadata, oldTypes?: OldTypes): ChainDescription {
    switch(metadata.__kind) {
        case "V9":
        case "V10":
        case "V11":
        case "V12":
        case "V13":
            assert(oldTypes, `Type definitions are required for metadata ${metadata.__kind}`)
            return new FromOld(metadata, oldTypes).convert()
        case "V14":
            return new FromV14(metadata.value).convert()
        default:
            throw new Error(`Unsupported metadata version: ${metadata.__kind}`)
    }
}


class FromV14 {
    constructor(private metadata: MetadataV14) {}

    convert(): ChainDescription {
        return {
            types: this.types(),
            call: this.call(),
<<<<<<< HEAD
            signature: this.signature(),
            event: this.event(),
            eventRecord: this.eventRecord(),
            eventRecordList: this.eventRecordList()
        }
    }

    @def
    private event(): Ti {
        let rec = this.types()[this.eventRecord()]
        assert(rec.kind == TypeKind.Composite)
        let eventField = rec.fields.find(f => f.name == 'event')
        assert(eventField != null)
        return eventField.type
    }

    @def
    private call(): Ti {
        let types = this.metadata.lookup.types
        let extrinsic = this.metadata.extrinsic.type
        let params = types[extrinsic].type.params
        let call = params[1]
        assert(call?.name === 'Call', 'expected Call as a second type parameter of extrinsic type')
        return assertNotNull(call.type)
    }

    @def
    private eventRecordList(): Ti {
        let types = this.types()
        let eventRecord = this.eventRecord()
        let list = types.findIndex(type => type.kind == TypeKind.Sequence && type.type == eventRecord)
        if (list < 0) {
            list = types.push({kind: TypeKind.Sequence, type: eventRecord}) - 1
        }
        return list
    }

    @def
    private eventRecord(): Ti {
        return getTypeByPath(this.types(), ['frame_system', 'EventRecord'])
    }

    @def
    private signature(): Ti {
        let types = this.types()

        let signedExtensionsType: Type = {
            kind: TypeKind.Composite,
            fields: this.metadata.extrinsic.signedExtensions.map(ext => {
                return {
                    name: ext.identifier,
                    type: ext.type
                }
            }),
            path: ['SignedExtensions']
        }

        let signedExtensions = types.push(signedExtensionsType) - 1

        let signatureType: Type = {
            kind: TypeKind.Composite,
            fields: [
                {
                    name: "address",
                    type: getTypeByPath(types, ["sp_runtime", "multiaddress", "MultiAddress"]),
                },
                {
                    name: "signature",
                    type: getTypeByPath(types, ["sp_runtime", "MultiSignature"]),
                },
                {
                    name: 'signedExtensions',
                    type: signedExtensions
                }
            ],
            path: ['ExtrinsicSignature']
        }

        return types.push(signatureType) - 1
    }

    @def
    private types(): Type[] {
        let types: Type[] = this.metadata.lookup.types.map(t => {
            let info = {
                path: t.type.path,
                docs: t.type.docs
            }
            let def = t.type.def
            switch(def.__kind) {
                case 'Primitive':
                    return {
                        kind: TypeKind.Primitive,
                        primitive: def.value.__kind,
                        ...info
                    }
                case "Compact":
                    return {
                        kind: TypeKind.Compact,
                        type: def.value.type,
                        ...info
                    }
                case "Sequence":
                    return {
                        kind: TypeKind.Sequence,
                        type: def.value.type,
                        ...info
                    }
                case "BitSequence":
                    return {
                        kind: TypeKind.BitSequence,
                        bitStoreType: def.value.bitStoreType,
                        bitOrderType: def.value.bitOrderType,
                        ...info
                    }
                case "Array":
                    return {
                        kind: TypeKind.Array,
                        type: def.value.type,
                        len: def.value.len,
                        ...info
                    }
                case "Tuple":
                    return {
                        kind: TypeKind.Tuple,
                        tuple: def.value,
                        ...info
                    }
                case "Composite":
                    return {
                        kind: TypeKind.Composite,
                        fields: def.value.fields,
                        ...info
                    }
                case "Variant":
                    return {
                        kind: TypeKind.Variant,
                        variants: def.value.variants,
                        ...info
                    }
                default:
                    throw unexpectedCase((def as any).__kind)
            }
        })

=======
            // signature: this.signature(),
            event: this.event(),
            eventRecord: this.eventRecord(),
            eventRecordList: this.eventRecordList(),
            storage: this.storage()
        }
    }

    @def
    private event(): Ti {
        let rec = this.types()[this.eventRecord()]
        assert(rec.kind == TypeKind.Composite)
        let eventField = rec.fields.find(f => f.name == 'event')
        assert(eventField != null)
        return eventField.type
    }

    @def
    private call(): Ti {
        let types = this.metadata.lookup.types
        let extrinsic = this.metadata.extrinsic.type
        let params = types[extrinsic].type.params
        let call = params[1]
        assert(call?.name === 'Call', 'expected Call as a second type parameter of extrinsic type')
        return assertNotNull(call.type)
    }

    @def
    private eventRecordList(): Ti {
        let types = this.types()
        let eventRecord = this.eventRecord()
        let list = types.findIndex(type => type.kind == TypeKind.Sequence && type.type == eventRecord)
        if (list < 0) {
            list = types.push({kind: TypeKind.Sequence, type: eventRecord}) - 1
        }
        return list
    }

    @def
    private eventRecord(): Ti {
        return getTypeByPath(this.types(), ['frame_system', 'EventRecord'])
    }

    @def
    private signature(): Ti {
        let types = this.types()

        let signedExtensionsType: Type = {
            kind: TypeKind.Composite,
            fields: this.metadata.extrinsic.signedExtensions.map(ext => {
                return {
                    name: ext.identifier,
                    type: ext.type
                }
            }),
            path: ['SignedExtensions']
        }

        let signedExtensions = types.push(signedExtensionsType) - 1

        let signatureType: Type = {
            kind: TypeKind.Composite,
            fields: [
                {
                    name: "address",
                    type: getTypeByPath(types, ["sp_runtime", "multiaddress", "MultiAddress"]),
                },
                {
                    name: "signature",
                    type: getTypeByPath(types, ["sp_runtime", "MultiSignature"]),
                },
                {
                    name: 'signedExtensions',
                    type: signedExtensions
                }
            ],
            path: ['ExtrinsicSignature']
        }

        return types.push(signatureType) - 1
    }

    @def
    private storage(): Storage {
        let storage: Storage = {}
        this.metadata.pallets.forEach(pallet => {
            if (pallet.storage == null) return
            let items: Record<string, StorageItem> = storage[pallet.storage.prefix] = {}
            pallet.storage.items.forEach(e => {
                let hashers: StorageHasher[]
                let keys: Ti[]
                switch(e.type.__kind) {
                    case 'Plain':
                        hashers = []
                        keys = []
                        break
                    case 'Map':
                        hashers = e.type.hashers.map(h => h.__kind)
                        keys = [e.type.key]
                        break
                    default:
                        throwUnexpectedCase()
                }
                items[e.name] = {
                    modifier: e.modifier.__kind,
                    hashers,
                    keys,
                    value: e.type.value,
                    fallback: e.fallback,
                    docs: e.docs
                }
            })
        })
        return storage
    }

    @def
    private types(): Type[] {
        let types: Type[] = this.metadata.lookup.types.map(t => {
            let info = {
                path: t.type.path,
                docs: t.type.docs
            }
            let def = t.type.def
            switch(def.__kind) {
                case 'Primitive':
                    return {
                        kind: TypeKind.Primitive,
                        primitive: def.value.__kind,
                        ...info
                    }
                case "Compact":
                    return {
                        kind: TypeKind.Compact,
                        type: def.value.type,
                        ...info
                    }
                case "Sequence":
                    return {
                        kind: TypeKind.Sequence,
                        type: def.value.type,
                        ...info
                    }
                case "BitSequence":
                    return {
                        kind: TypeKind.BitSequence,
                        bitStoreType: def.value.bitStoreType,
                        bitOrderType: def.value.bitOrderType,
                        ...info
                    }
                case "Array":
                    return {
                        kind: TypeKind.Array,
                        type: def.value.type,
                        len: def.value.len,
                        ...info
                    }
                case "Tuple":
                    return {
                        kind: TypeKind.Tuple,
                        tuple: def.value,
                        ...info
                    }
                case "Composite":
                    return {
                        kind: TypeKind.Composite,
                        fields: def.value.fields,
                        ...info
                    }
                case "Variant":
                    return {
                        kind: TypeKind.Variant,
                        variants: def.value.variants,
                        ...info
                    }
                default:
                    throw unexpectedCase((def as any).__kind)
            }
        })

>>>>>>> 4e28720b
        return normalizeMetadataTypes(types)
    }
}


class FromOld {
    private registry: OldTypeRegistry

    constructor(private metadata: Metadata, oldTypes: OldTypes) {
        this.registry = new OldTypeRegistry(oldTypes)
    }

    convert(): ChainDescription {
        // order is important
        this.extrinsicEra()
        this.lookupSource()
        let call = this.call()
        let event = this.event()
<<<<<<< HEAD
        let signature = this.signature()
=======
        // let signature = this.signature()
>>>>>>> 4e28720b
        let eventRecord = this.registry.use('EventRecord')
        let eventRecordList = this.registry.use('Vec<EventRecord>')
        let storage = this.storage()
        return {
            types: this.registry.getTypes(),
            call,
<<<<<<< HEAD
            signature,
=======
            // signature,
>>>>>>> 4e28720b
            event,
            eventRecord,
            eventRecordList,
            storage
        }
    }

    @def
    private call(): Ti {
        return this.registry.create('GenericCall', () => {
            let variants: Variant[] = []
            this.forEachPallet_Call((palletName, index, calls) => {
                let fields = [
                    {type: this.makeCallEnum(palletName, calls)}
                ]
                variants.push({
                    name: palletName,
                    index,
                    fields
                })
            })
            return {
                kind: TypeKind.Variant,
                variants: variants
            }
        })
    }

    @def
    private signature(): Ti {
        return this.registry.create("GenericSignature", () => {
            return {
                kind: TypeKind.Composite,
                fields: [
                    {
                        name: "address",
                        type: this.registry.use("Address")
                    },
                    {
                        name: "signature",
                        type: this.registry.use("ExtrinsicSignature")
                    },
                    {
                        name: 'signedExtensions',
                        type: this.signedExtensions()
                    }
                ]
            }
        })
    }

    @def
    private signedExtensions(): Ti {
        let fields: Field[] = []
        switch(this.metadata.__kind) {
            case "V9":
            case "V10":
                this.addSignedExtensionField(fields, 'CheckEra')
                this.addSignedExtensionField(fields, 'CheckNonce')
                this.addSignedExtensionField(fields, 'ChargeTransactionPayment')
                break
            case "V11":
            case "V12":
            case "V13":
                this.metadata.value.extrinsic.signedExtensions.forEach(name => {
                    this.addSignedExtensionField(fields, name)
                })
                break
            default:
                throw unexpectedCase(this.metadata.__kind)
        }
        return this.registry.add({
            kind: TypeKind.Composite,
            fields
        })
    }

    private addSignedExtensionField(fields: Field[], name: string): void {
        let type = this.getSignedExtensionType(name)
        if (type == null) return
        fields.push({name, type})
    }

    private getSignedExtensionType(name: string): Ti | undefined {
        switch(name) {
            case 'ChargeTransactionPayment':
                return this.registry.use('Compact<Balance>')
            case 'CheckMortality':
            case 'CheckEra':
                return this.registry.use('ExtrinsicEra')
            case 'CheckNonce':
                return this.registry.use('Compact<Index>')
            case 'CheckBlockGasLimit':
            case 'CheckGenesis':
            case 'CheckNonZeroSender':
            case 'CheckSpecVersion':
            case 'CheckTxVersion':
            case 'CheckVersion':
            case 'CheckWeight':
            case 'LockStakingStatus':
            case 'ValidateEquivocationReport':
                return undefined
            default:
                console.error('WARNING: Unknown signed extension: ' + name)
                return undefined
        }
    }

    @def
    private extrinsicEra(): Ti {
        return this.registry.create('GenericExtrinsicEra', () => {
            let variants: Variant[] = []

            variants.push({
                name: 'Immortal',
                fields: [],
                index: 0
            })

            for (let index = 1; index < 256; index++) {
                variants.push({
                    name: 'Mortal' + index,
                    fields: [
                        {type: this.registry.use('U8')}
                    ],
                    index
                })
            }

            return {
                kind: TypeKind.Variant,
                variants
            }
        })
    }

    @def
    private event(): Ti {
        return this.registry.create('GenericEvent', () => {
            let variants: Variant[] = []
            this.forEachPallet_Event((palletName, index, events) => {
                variants.push({
                    name: palletName,
                    index,
                    fields: [
                        {type: assertNotNull(this.makeEventEnum(palletName, events))}
                    ]
                })
            })
            return {
                kind: TypeKind.Variant,
                variants
            }
        })
    }

    private makeEventEnum(palletName: string, events?: EventMetadataV9[]): Ti | undefined {
        if (!events?.length) return undefined
        let variants = events.map((e, index) => {
            let fields = e.args.map(arg => {
                return {
                    type: this.registry.use(arg, palletName)
                }
            })
            return {
                index,
                name: e.name,
                fields,
                docs: e.docs
            }
        })
        return this.registry.add({
            kind: TypeKind.Variant,
            variants
        })
    }

    private makeCallEnum(palletName: string, calls: FunctionMetadataV9[]): Ti {
        let variants = calls.map((call, index) => {
            let fields = call.args.map(arg => {
                return {
                    name: arg.name,
                    type: this.registry.use(arg.type, palletName)
                }
            })
            return {
                index,
                name: call.name,
                fields,
                docs: call.docs
            }
        })
        return this.registry.add({
            kind: TypeKind.Variant,
            variants
        })
    }

    private forEachPallet_Call(cb: (palletName: string, palletIndex: number, calls: FunctionMetadataV9[]) => void): void {
        switch(this.metadata.__kind) {
            case 'V9':
            case 'V10':
            case 'V11': {
                let index = 0
                this.metadata.value.modules.forEach(mod => {
                    if (!mod.calls) return
                    cb(mod.name, index, mod.calls)
                    index += 1
                })
                return
            }
            case 'V12':
            case 'V13': {
                this.metadata.value.modules.forEach(mod => {
                    if (!mod.calls) return
                    cb(mod.name, mod.index, mod.calls)
                })
                return
            }
        }
    }

    private forEachPallet_Event(cb: (palletName: string, palletIndex: number, events: EventMetadataV9[]) => void): void {
        switch(this.metadata.__kind) {
            case 'V9':
            case 'V10':
            case 'V11': {
                let index = 0
                this.metadata.value.modules.forEach(mod => {
                    if (!mod.events?.length) return
                    cb(mod.name, index, mod.events)
                    index += 1
                })
                return
            }
            case 'V12':
            case 'V13': {
                this.metadata.value.modules.forEach(mod => {
                    if (!mod.events?.length) return
                    cb(mod.name, mod.index, mod.events)
                })
                return
            }
        }
    }

    @def
    private lookupSource(): Ti {
        return this.registry.create('GenericLookupSource', () => {
            let variants: Variant[] = []
            for (let i = 0; i < 0xef; i++) {
                variants.push({
                    name: 'Idx' + i,
                    fields: [],
                    index: i
                })
            }
            variants.push({
                name: 'IdxU16',
                fields: [{type: this.registry.use('U16')}],
                index: 0xfc
            })
            variants.push({
                name: 'IdxU32',
                fields: [{type: this.registry.use('U32')}],
                index: 0xfd
            })
            variants.push({
                name: 'IdxU64',
                fields: [{type: this.registry.use('U64')}],
                index: 0xfe
            })
            variants.push({
                name: 'AccountId',
                fields: [{type: this.registry.use('AccountId')}],
                index: 0xff
            })
            return {
                kind: TypeKind.Variant,
                variants
            }
        })
    }
<<<<<<< HEAD
=======

    @def
    private storage(): Storage {
        let storage: Storage = {}
        switch(this.metadata.__kind) {
            case 'V9':
            case 'V10':
            case 'V11':
            case 'V12':
            case 'V13':
                this.metadata.value.modules.forEach(mod => {
                    if (mod.storage == null) return
                    let items: Record<string, StorageItem> = storage[mod.storage.prefix] || {}
                    mod.storage.items.forEach(e => {
                        let hashers: StorageHasher[]
                        let keys: Ti[]
                        switch(e.type.__kind) {
                            case 'Plain':
                                hashers = []
                                keys = []
                                break
                            case 'Map':
                                hashers = [e.type.hasher.__kind]
                                keys = [this.registry.use(e.type.key, mod.name)]
                                break
                            case 'DoubleMap':
                                hashers = [
                                    e.type.hasher.__kind,
                                    e.type.key2Hasher.__kind
                                ]
                                keys = [
                                    this.registry.use(e.type.key1, mod.name),
                                    this.registry.use(e.type.key2, mod.name)
                                ]
                                break
                            case 'NMap':
                                hashers = e.type.hashers.map(h => h.__kind)
                                keys = e.type.keyVec.map(k => this.registry.use(k, mod.name))
                                break
                            default:
                                throwUnexpectedCase()
                        }
                        items[e.name] = {
                            modifier: e.modifier.__kind,
                            hashers,
                            keys,
                            value: this.registry.use(e.type.value, mod.name),
                            fallback: e.fallback,
                            docs: e.docs
                        }
                    })
                    storage[mod.storage.prefix] = items
                })
                break
            default:
                throwUnexpectedCase(this.metadata.__kind)
        }
        return storage
    }
>>>>>>> 4e28720b
}<|MERGE_RESOLUTION|>--- conflicted
+++ resolved
@@ -4,10 +4,7 @@
 import type {EventMetadataV9, FunctionMetadataV9, Metadata, MetadataV14} from "./interfaces"
 import {OldTypeRegistry} from "./old/typeRegistry"
 import {OldTypes} from "./old/types"
-<<<<<<< HEAD
-=======
 import {Storage, StorageHasher, StorageItem} from "./storage"
->>>>>>> 4e28720b
 import {Field, Ti, Type, TypeKind, Variant} from "./types"
 import {getTypeByPath, normalizeMetadataTypes} from "./util"
 
@@ -15,11 +12,7 @@
 export interface ChainDescription {
     types: Type[]
     call: Ti
-<<<<<<< HEAD
-    signature: Ti
-=======
     // signature: Ti
->>>>>>> 4e28720b
     event: Ti
     eventRecord: Ti
     eventRecordList: Ti
@@ -51,153 +44,6 @@
         return {
             types: this.types(),
             call: this.call(),
-<<<<<<< HEAD
-            signature: this.signature(),
-            event: this.event(),
-            eventRecord: this.eventRecord(),
-            eventRecordList: this.eventRecordList()
-        }
-    }
-
-    @def
-    private event(): Ti {
-        let rec = this.types()[this.eventRecord()]
-        assert(rec.kind == TypeKind.Composite)
-        let eventField = rec.fields.find(f => f.name == 'event')
-        assert(eventField != null)
-        return eventField.type
-    }
-
-    @def
-    private call(): Ti {
-        let types = this.metadata.lookup.types
-        let extrinsic = this.metadata.extrinsic.type
-        let params = types[extrinsic].type.params
-        let call = params[1]
-        assert(call?.name === 'Call', 'expected Call as a second type parameter of extrinsic type')
-        return assertNotNull(call.type)
-    }
-
-    @def
-    private eventRecordList(): Ti {
-        let types = this.types()
-        let eventRecord = this.eventRecord()
-        let list = types.findIndex(type => type.kind == TypeKind.Sequence && type.type == eventRecord)
-        if (list < 0) {
-            list = types.push({kind: TypeKind.Sequence, type: eventRecord}) - 1
-        }
-        return list
-    }
-
-    @def
-    private eventRecord(): Ti {
-        return getTypeByPath(this.types(), ['frame_system', 'EventRecord'])
-    }
-
-    @def
-    private signature(): Ti {
-        let types = this.types()
-
-        let signedExtensionsType: Type = {
-            kind: TypeKind.Composite,
-            fields: this.metadata.extrinsic.signedExtensions.map(ext => {
-                return {
-                    name: ext.identifier,
-                    type: ext.type
-                }
-            }),
-            path: ['SignedExtensions']
-        }
-
-        let signedExtensions = types.push(signedExtensionsType) - 1
-
-        let signatureType: Type = {
-            kind: TypeKind.Composite,
-            fields: [
-                {
-                    name: "address",
-                    type: getTypeByPath(types, ["sp_runtime", "multiaddress", "MultiAddress"]),
-                },
-                {
-                    name: "signature",
-                    type: getTypeByPath(types, ["sp_runtime", "MultiSignature"]),
-                },
-                {
-                    name: 'signedExtensions',
-                    type: signedExtensions
-                }
-            ],
-            path: ['ExtrinsicSignature']
-        }
-
-        return types.push(signatureType) - 1
-    }
-
-    @def
-    private types(): Type[] {
-        let types: Type[] = this.metadata.lookup.types.map(t => {
-            let info = {
-                path: t.type.path,
-                docs: t.type.docs
-            }
-            let def = t.type.def
-            switch(def.__kind) {
-                case 'Primitive':
-                    return {
-                        kind: TypeKind.Primitive,
-                        primitive: def.value.__kind,
-                        ...info
-                    }
-                case "Compact":
-                    return {
-                        kind: TypeKind.Compact,
-                        type: def.value.type,
-                        ...info
-                    }
-                case "Sequence":
-                    return {
-                        kind: TypeKind.Sequence,
-                        type: def.value.type,
-                        ...info
-                    }
-                case "BitSequence":
-                    return {
-                        kind: TypeKind.BitSequence,
-                        bitStoreType: def.value.bitStoreType,
-                        bitOrderType: def.value.bitOrderType,
-                        ...info
-                    }
-                case "Array":
-                    return {
-                        kind: TypeKind.Array,
-                        type: def.value.type,
-                        len: def.value.len,
-                        ...info
-                    }
-                case "Tuple":
-                    return {
-                        kind: TypeKind.Tuple,
-                        tuple: def.value,
-                        ...info
-                    }
-                case "Composite":
-                    return {
-                        kind: TypeKind.Composite,
-                        fields: def.value.fields,
-                        ...info
-                    }
-                case "Variant":
-                    return {
-                        kind: TypeKind.Variant,
-                        variants: def.value.variants,
-                        ...info
-                    }
-                default:
-                    throw unexpectedCase((def as any).__kind)
-            }
-        })
-
-=======
             // signature: this.signature(),
             event: this.event(),
             eventRecord: this.eventRecord(),
@@ -378,7 +224,6 @@
             }
         })
 
->>>>>>> 4e28720b
         return normalizeMetadataTypes(types)
     }
 }
@@ -397,22 +242,14 @@
         this.lookupSource()
         let call = this.call()
         let event = this.event()
-<<<<<<< HEAD
-        let signature = this.signature()
-=======
         // let signature = this.signature()
->>>>>>> 4e28720b
         let eventRecord = this.registry.use('EventRecord')
         let eventRecordList = this.registry.use('Vec<EventRecord>')
         let storage = this.storage()
         return {
             types: this.registry.getTypes(),
             call,
-<<<<<<< HEAD
-            signature,
-=======
             // signature,
->>>>>>> 4e28720b
             event,
             eventRecord,
             eventRecordList,
@@ -696,8 +533,6 @@
             }
         })
     }
-<<<<<<< HEAD
-=======
 
     @def
     private storage(): Storage {
@@ -757,5 +592,4 @@
         }
         return storage
     }
->>>>>>> 4e28720b
 }