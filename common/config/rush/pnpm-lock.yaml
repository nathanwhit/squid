lockfileVersion: 5.3

specifiers:
  '@graphql-tools/merge': ^8
  '@graphql-tools/utils': ^8
  '@oclif/core': ^1.3.0
  '@oclif/plugin-help': ^5.1.11
  '@octokit/auth-oauth-device': ^3.1.2
<<<<<<< HEAD
  '@polkadot/api': 6.11.2-24
  '@polkadot/keyring': ^8.1.2
  '@polkadot/types': 6.11.2-24
=======
  '@polkadot/api': 6.12.1
  '@polkadot/keyring': ^8.3.3
  '@polkadot/types': 6.12.1
  '@polkadot/util-crypto': ^8.3.3
>>>>>>> 0d24905e
  '@rush-temp/balances': file:./projects/balances.tgz
  '@rush-temp/cli': file:./projects/cli.tgz
  '@rush-temp/data-test': file:./projects/data-test.tgz
  '@rush-temp/e2e-test-project': file:./projects/e2e-test-project.tgz
  '@rush-temp/e2e-test-suite': file:./projects/e2e-test-suite.tgz
  '@rush-temp/gql-test-client': file:./projects/gql-test-client.tgz
  '@rush-temp/graphql-server': file:./projects/graphql-server.tgz
  '@rush-temp/openreader': file:./projects/openreader.tgz
  '@rush-temp/rpc-client': file:./projects/rpc-client.tgz
  '@rush-temp/scale-codec': file:./projects/scale-codec.tgz
  '@rush-temp/scale-codec-json': file:./projects/scale-codec-json.tgz
  '@rush-temp/ss58': file:./projects/ss58.tgz
  '@rush-temp/ss58-codec': file:./projects/ss58-codec.tgz
  '@rush-temp/substrate-archive': file:./projects/substrate-archive.tgz
  '@rush-temp/substrate-archive-status-service': file:./projects/substrate-archive-status-service.tgz
  '@rush-temp/substrate-metadata': file:./projects/substrate-metadata.tgz
  '@rush-temp/substrate-metadata-explorer': file:./projects/substrate-metadata-explorer.tgz
  '@rush-temp/substrate-processor': file:./projects/substrate-processor.tgz
  '@rush-temp/substrate-typegen': file:./projects/substrate-typegen.tgz
  '@rush-temp/typeorm-config': file:./projects/typeorm-config.tgz
  '@rush-temp/types-test': file:./projects/types-test.tgz
  '@rush-temp/util': file:./projects/util.tgz
  '@rush-temp/workspace': file:./projects/workspace.tgz
  '@subsquid/graphiql-console': ^0.2.0
  '@types/express': ^4.17.13
  '@types/inflected': ^1.1.29
<<<<<<< HEAD
  '@types/ioredis': ^4.28.5
  '@types/mocha': ^9.0.0
  '@types/node': ^16.11.17
=======
  '@types/ioredis': ^4.28.7
  '@types/lodash': ^4.14.178
  '@types/mocha': ^9.1.0
  '@types/node': ^16.11.22
>>>>>>> 0d24905e
  '@types/node-fetch': ^2.5.12
  '@types/pg': ^8.6.4
  '@types/semver': ^7.3.9
  '@types/stoppable': ^1.1.1
  '@types/websocket': ^1.0.5
  ajv: ^8.9.0
  apollo-server-core: ^3.6.2
  apollo-server-express: ^3.6.2
  base-x: ^3.0.9
  blake2b: ^2.1.4
<<<<<<< HEAD
  camelcase: ^6.2.1
=======
  bn.js: ^4.12.0
  camelcase: ^6.3.0
>>>>>>> 0d24905e
  chalk: ^4.1.2
  class-validator: ^0.13.2
  cli-select: ^1.1.2
  cli-ux: ^5.6.7
  commander: ^8.3.0
  dotenv: ^10.0.0
  dotenv-cli: ^4.1.1
  expect: ^27.4.6
  express: ^4.17.2
<<<<<<< HEAD
  fast-check: ^2.20.0
=======
  fast-check: ^2.21.0
  figlet: ^1.5.2
>>>>>>> 0d24905e
  graphql: ^15.8.0
  graphql-parse-resolve-info: ^4.12.0
  inflected: ^2.1.0
  ioredis: ^4.28.3
  jsonc-parser: ^3.0.0
  latest-version: ^5.1.0
<<<<<<< HEAD
  mocha: ^9.1.3
  oclif: ^2.1.0
=======
  lodash: ^4.17.21
  mocha: ^9.2.0
  node-fetch: ^2.6.7
  oclif: ^2.4.3
  p-forever: ~2.1.0
  p-props: ~4.0.0
  p-retry: ~4.6.1
  p-timeout: ~4.1.0
  p-wait-for: ^3.2.0
  pg: ^8.7.1
>>>>>>> 0d24905e
  pgtools: ^0.3.2
  postgres-migrations: 5.3.0
  prom-client: ^14.0.1
  query-string: ^7.1.0
  semver: ^7.3.5
  simple-git: ^2.48.0
  stoppable: ^1.1.0
  type-fest: ^2.11.1
  type-graphql: ^1.2.0-rc.1
  typeorm: ^0.2.41
  typescript: ~4.5.5
  websocket: ^1.0.34

dependencies:
  '@graphql-tools/merge': 8.2.1_graphql@15.8.0
  '@graphql-tools/utils': 8.5.4_graphql@15.8.0
  '@oclif/core': 1.3.0
  '@oclif/plugin-help': 5.1.11
  '@octokit/auth-oauth-device': 3.1.2
<<<<<<< HEAD
  '@polkadot/api': 6.11.2-24
  '@polkadot/keyring': 8.2.2
  '@polkadot/types': 6.11.2-24
  '@rush-temp/balances': file:projects/balances.tgz_ioredis@4.28.2
  '@rush-temp/cli': file:projects/cli.tgz_ioredis@4.28.2
=======
  '@polkadot/api': 6.12.1
  '@polkadot/keyring': 8.3.3
  '@polkadot/types': 6.12.1
  '@polkadot/util-crypto': 8.3.3
  '@rush-temp/balances': file:projects/balances.tgz_ioredis@4.28.3
  '@rush-temp/cli': file:projects/cli.tgz_ioredis@4.28.3
>>>>>>> 0d24905e
  '@rush-temp/data-test': file:projects/data-test.tgz
  '@rush-temp/e2e-test-project': file:projects/e2e-test-project.tgz_ioredis@4.28.3
  '@rush-temp/e2e-test-suite': file:projects/e2e-test-suite.tgz
  '@rush-temp/gql-test-client': file:projects/gql-test-client.tgz
  '@rush-temp/graphql-server': file:projects/graphql-server.tgz_ioredis@4.28.3
  '@rush-temp/openreader': file:projects/openreader.tgz
  '@rush-temp/rpc-client': file:projects/rpc-client.tgz
  '@rush-temp/scale-codec': file:projects/scale-codec.tgz
  '@rush-temp/scale-codec-json': file:projects/scale-codec-json.tgz
  '@rush-temp/ss58': file:projects/ss58.tgz
  '@rush-temp/ss58-codec': file:projects/ss58-codec.tgz
  '@rush-temp/substrate-archive': file:projects/substrate-archive.tgz
  '@rush-temp/substrate-archive-status-service': file:projects/substrate-archive-status-service.tgz
  '@rush-temp/substrate-metadata': file:projects/substrate-metadata.tgz
  '@rush-temp/substrate-metadata-explorer': file:projects/substrate-metadata-explorer.tgz
<<<<<<< HEAD
  '@rush-temp/substrate-processor': file:projects/substrate-processor.tgz_ioredis@4.28.2
  '@rush-temp/substrate-typegen': file:projects/substrate-typegen.tgz
  '@rush-temp/typeorm-config': file:projects/typeorm-config.tgz_ioredis@4.28.2
=======
  '@rush-temp/substrate-processor': file:projects/substrate-processor.tgz_ioredis@4.28.3+pg@8.7.1
  '@rush-temp/substrate-typegen': file:projects/substrate-typegen.tgz
  '@rush-temp/typeorm-config': file:projects/typeorm-config.tgz_ioredis@4.28.3+pg@8.7.1
>>>>>>> 0d24905e
  '@rush-temp/types-test': file:projects/types-test.tgz
  '@rush-temp/util': file:projects/util.tgz
  '@rush-temp/workspace': file:projects/workspace.tgz
  '@subsquid/graphiql-console': 0.2.0
  '@types/express': 4.17.13
  '@types/inflected': 1.1.29
<<<<<<< HEAD
  '@types/ioredis': 4.28.5
  '@types/mocha': 9.0.0
  '@types/node': 16.11.17
=======
  '@types/ioredis': 4.28.7
  '@types/lodash': 4.14.178
  '@types/mocha': 9.1.0
  '@types/node': 16.11.22
>>>>>>> 0d24905e
  '@types/node-fetch': 2.5.12
  '@types/pg': 8.6.4
  '@types/semver': 7.3.9
  '@types/stoppable': 1.1.1
  '@types/websocket': 1.0.5
  ajv: 8.9.0
  apollo-server-core: 3.6.2_graphql@15.8.0
  apollo-server-express: 3.6.2_express@4.17.2+graphql@15.8.0
  base-x: 3.0.9
  blake2b: 2.1.4
<<<<<<< HEAD
  camelcase: 6.2.1
=======
  bn.js: 4.12.0
  camelcase: 6.3.0
>>>>>>> 0d24905e
  chalk: 4.1.2
  class-validator: 0.13.2
  cli-select: 1.1.2
  cli-ux: 5.6.7
  commander: 8.3.0
  dotenv: 10.0.0
  dotenv-cli: 4.1.1
  expect: 27.4.6
  express: 4.17.2
<<<<<<< HEAD
  fast-check: 2.20.0
=======
  fast-check: 2.21.0
  figlet: 1.5.2
>>>>>>> 0d24905e
  graphql: 15.8.0
  graphql-parse-resolve-info: 4.12.0_graphql@15.8.0
  inflected: 2.1.0
  ioredis: 4.28.3
  jsonc-parser: 3.0.0
  latest-version: 5.1.0
<<<<<<< HEAD
  mocha: 9.1.3
  oclif: 2.1.0
=======
  lodash: 4.17.21
  mocha: 9.2.0
  node-fetch: 2.6.7
  oclif: 2.4.3
  p-forever: 2.1.0
  p-props: 4.0.0
  p-retry: 4.6.1
  p-timeout: 4.1.0
  p-wait-for: 3.2.0
  pg: 8.7.1
>>>>>>> 0d24905e
  pgtools: 0.3.2
  postgres-migrations: 5.3.0
  prom-client: 14.0.1
  query-string: 7.1.0
  semver: 7.3.5
  simple-git: 2.48.0
  stoppable: 1.1.0
  type-fest: 2.11.1
  type-graphql: 1.2.0-rc.1_aea24acf06b899fbc466d3b3b949c72d
<<<<<<< HEAD
  typeorm: 0.2.41_ioredis@4.28.2
  typescript: 4.5.4
=======
  typeorm: 0.2.41_ioredis@4.28.3+pg@8.7.1
  typescript: 4.5.5
>>>>>>> 0d24905e
  websocket: 1.0.34

packages:

  /@apollo/protobufjs/1.2.2:
    resolution: {integrity: sha512-vF+zxhPiLtkwxONs6YanSt1EpwpGilThpneExUN5K3tCymuxNnVq2yojTvnpRjv2QfsEIt/n7ozPIIzBLwGIDQ==}
    hasBin: true
    requiresBuild: true
    dependencies:
      '@protobufjs/aspromise': 1.1.2
      '@protobufjs/base64': 1.1.2
      '@protobufjs/codegen': 2.0.4
      '@protobufjs/eventemitter': 1.1.0
      '@protobufjs/fetch': 1.1.0
      '@protobufjs/float': 1.0.2
      '@protobufjs/inquire': 1.1.0
      '@protobufjs/path': 1.1.2
      '@protobufjs/pool': 1.1.0
      '@protobufjs/utf8': 1.1.0
      '@types/long': 4.0.1
      '@types/node': 10.17.60
      long: 4.0.0
    dev: false

  /@apollographql/apollo-tools/0.5.2:
    resolution: {integrity: sha512-KxZiw0Us3k1d0YkJDhOpVH5rJ+mBfjXcgoRoCcslbgirjgLotKMzOcx4PZ7YTEvvEROmvG7X3Aon41GvMmyGsw==}
    engines: {node: '>=8', npm: '>=6'}
    dev: false

  /@apollographql/graphql-playground-html/1.6.29:
    resolution: {integrity: sha512-xCcXpoz52rI4ksJSdOCxeOCn2DLocxwHf9dVT/Q90Pte1LX+LY+91SFtJF3KXVHH8kEin+g1KKCQPKBjZJfWNA==}
    dependencies:
      xss: 1.0.10
    dev: false

  /@babel/code-frame/7.16.0:
    resolution: {integrity: sha512-IF4EOMEV+bfYwOmNxGzSnjR2EmQod7f1UXOpZM3l4i4o4QNwzjtJAu/HxdjHq0aYBvdqMuQEY1eg0nqW9ZPORA==}
    engines: {node: '>=6.9.0'}
    dependencies:
      '@babel/highlight': 7.16.0
    dev: false

  /@babel/helper-validator-identifier/7.15.7:
    resolution: {integrity: sha512-K4JvCtQqad9OY2+yTU8w+E82ywk/fe+ELNlt1G8z3bVGlZfn/hOcQQsUhGhW/N+tb3fxK800wLtKOE/aM0m72w==}
    engines: {node: '>=6.9.0'}
    dev: false

  /@babel/highlight/7.16.0:
    resolution: {integrity: sha512-t8MH41kUQylBtu2+4IQA3atqevA2lRgqA2wyVB/YiWmsDSuylZZuXOUy9ric30hfzauEFfdsuk/eXTRrGrfd0g==}
    engines: {node: '>=6.9.0'}
    dependencies:
      '@babel/helper-validator-identifier': 7.15.7
      chalk: 2.4.2
      js-tokens: 4.0.0
    dev: false

  /@babel/runtime/7.16.5:
    resolution: {integrity: sha512-TXWihFIS3Pyv5hzR7j6ihmeLkZfrXGxAr5UfSl8CHf+6q/wpiYDkUau0czckpYG8QmnCIuPpdLtuA9VmuGGyMA==}
    engines: {node: '>=6.9.0'}
    dependencies:
      regenerator-runtime: 0.13.9
    dev: false

  /@babel/runtime/7.16.7:
    resolution: {integrity: sha512-9E9FJowqAsytyOY6LG+1KuueckRL+aQW+mKvXRXnuFGyRAyepJPmEo9vgMfXUA6O9u3IeEdv9MAkppFcaQwogQ==}
    engines: {node: '>=6.9.0'}
    dependencies:
      regenerator-runtime: 0.13.9
    dev: false

  /@gar/promisify/1.1.2:
    resolution: {integrity: sha512-82cpyJyKRoQoRi+14ibCeGPu0CwypgtBAdBhq1WfvagpCZNKqwXbKwXllYSMG91DhmG4jt9gN8eP6lGOtozuaw==}
    dev: false

  /@graphql-tools/merge/8.2.1_graphql@15.8.0:
    resolution: {integrity: sha512-Q240kcUszhXiAYudjuJgNuLgy9CryDP3wp83NOZQezfA6h3ByYKU7xI6DiKrdjyVaGpYN3ppUmdj0uf5GaXzMA==}
    peerDependencies:
      graphql: ^14.0.0 || ^15.0.0 || ^16.0.0
    dependencies:
      '@graphql-tools/utils': 8.5.4_graphql@15.8.0
      graphql: 15.8.0
      tslib: 2.3.1
    dev: false

  /@graphql-tools/mock/8.4.4_graphql@15.8.0:
    resolution: {integrity: sha512-lRdU6XaKxZk7qv4G+1IhbVF7gvb3AaOQUC3Xx1M0/1/fRwt+zcUOWzgC/LNjxAIOI2T8Eh9eqKyQXBIWbTA02Q==}
    peerDependencies:
      graphql: ^14.0.0 || ^15.0.0 || ^16.0.0
    dependencies:
      '@graphql-tools/schema': 8.3.1_graphql@15.8.0
      '@graphql-tools/utils': 8.5.4_graphql@15.8.0
      fast-json-stable-stringify: 2.1.0
      graphql: 15.8.0
      tslib: 2.3.1
    dev: false

  /@graphql-tools/schema/8.3.1_graphql@15.8.0:
    resolution: {integrity: sha512-3R0AJFe715p4GwF067G5i0KCr/XIdvSfDLvTLEiTDQ8V/hwbOHEKHKWlEBHGRQwkG5lwFQlW1aOn7VnlPERnWQ==}
    peerDependencies:
      graphql: ^14.0.0 || ^15.0.0 || ^16.0.0
    dependencies:
      '@graphql-tools/merge': 8.2.1_graphql@15.8.0
      '@graphql-tools/utils': 8.5.4_graphql@15.8.0
      graphql: 15.8.0
      tslib: 2.3.1
      value-or-promise: 1.0.11
    dev: false

  /@graphql-tools/utils/8.5.4_graphql@15.8.0:
    resolution: {integrity: sha512-ViupMJH590be75tCiyHs/wgJ2KPbWMzc+jopen6P6MliHWoqRlGWMMvYQE1hDj25v4fxObCVq20maQCow0T9nQ==}
    peerDependencies:
      graphql: ^14.0.0 || ^15.0.0 || ^16.0.0
    dependencies:
      graphql: 15.8.0
      tslib: 2.3.1
    dev: false

  /@isaacs/string-locale-compare/1.1.0:
    resolution: {integrity: sha512-SQ7Kzhh9+D+ZW9MA0zkYv3VXhIDNx+LzM6EJ+/65I3QY+enU6Itte7E5XX7EWrqLW2FN4n06GWzBnPoC3th2aQ==}
    dev: false

  /@jest/types/27.4.2:
    resolution: {integrity: sha512-j35yw0PMTPpZsUoOBiuHzr1zTYoad1cVIE0ajEjcrJONxxrko/IRGKkXx3os0Nsi4Hu3+5VmDbVfq5WhG/pWAg==}
    engines: {node: ^10.13.0 || ^12.13.0 || ^14.15.0 || >=15.0.0}
    dependencies:
      '@types/istanbul-lib-coverage': 2.0.3
      '@types/istanbul-reports': 3.0.1
      '@types/node': 16.11.22
      '@types/yargs': 16.0.4
      chalk: 4.1.2
    dev: false

  /@josephg/resolvable/1.0.1:
    resolution: {integrity: sha512-CtzORUwWTTOTqfVtHaKRJ0I1kNQd1bpn3sUh8I3nJDVY+5/M/Oe1DnEWzPQvqq/xPIIkzzzIP7mfCoAjFRvDhg==}
    dev: false

  /@kwsites/file-exists/1.1.1:
    resolution: {integrity: sha512-m9/5YGR18lIwxSFDwfE3oA7bWuq9kdau6ugN4H2rJeyhFQZcG9AgSHkQtSD15a8WvTgfz9aikZMrKPHvbpqFiw==}
    dependencies:
      debug: 4.3.3
    transitivePeerDependencies:
      - supports-color
    dev: false

  /@kwsites/promise-deferred/1.1.1:
    resolution: {integrity: sha512-GaHYm+c0O9MjZRu0ongGBRbinu8gVAMd2UZjji6jVmqKtZluZnptXGWhz1E8j8D2HJ3f/yMxKAUC0b+57wncIw==}
    dev: false

<<<<<<< HEAD
  /@mrmlnc/readdir-enhanced/2.2.1:
    resolution: {integrity: sha512-bPHp6Ji8b41szTOcaP63VlnbbO5Ny6dwAATtY6JTjh5N2OLrb5Qk/Th5cRkRQhkWCt+EJsYrNB0MiL+Gpn6e3g==}
    engines: {node: '>=4'}
    dependencies:
      call-me-maybe: 1.0.1
      glob-to-regexp: 0.3.0
    dev: false

  /@noble/hashes/0.4.1:
    resolution: {integrity: sha512-Qxy9mZoDf5SyFrQ8hpWHeMZ2Scmb9BAz/lt23sKdr/QHnACW9dD6S+/WVJHd3R/BPoNHcUYWXoXXe74cxSEYoA==}
    dev: false

  /@noble/hashes/0.4.5:
    resolution: {integrity: sha512-oK/2b9gHb1CfiFwpPHQs010WgROn4ioilT7TFwxMVwuDaXEJP3QPhyedYbOpgM4JDBgT9n5gaispBQlkaAgT6g==}
=======
  /@noble/hashes/0.5.7:
    resolution: {integrity: sha512-R9PPYv7TqoYi+enikzZvwRQesGTxR0+jwqzZJGL0uNcf2NFL+lt/uvCCewtXXmr6jWBxiMuNjBfJwKv9UJaCng==}
>>>>>>> 0d24905e
    dev: false

  /@noble/secp256k1/1.3.4:
    resolution: {integrity: sha512-ZVRouDO5mbdCiDg4zCd3ZZABduRtpy4tCnB33Gh9upHe9tRzpiqbRSN1VTjrj/2g8u2c6MBi0YLNnNQpBYOiWg==}
    dev: false

  /@nodelib/fs.scandir/2.1.5:
    resolution: {integrity: sha512-vq24Bq3ym5HEQm2NKCr3yXDwjc7vTsEThRDnkp2DK9p1uqLR+DHurm/NOTo0KG7HYHU7eppKZj3MyqYuMBf62g==}
    engines: {node: '>= 8'}
    dependencies:
      '@nodelib/fs.stat': 2.0.5
      run-parallel: 1.2.0
    dev: false

  /@nodelib/fs.stat/2.0.5:
    resolution: {integrity: sha512-RkhPPp2zrqDAQA/2jNhnztcPAlv64XdhIp7a7454A5ovI7Bukxgt7MX7udwAu3zg1DcpPU0rz3VV1SeaqvY4+A==}
    engines: {node: '>= 8'}
    dev: false

  /@nodelib/fs.walk/1.2.8:
    resolution: {integrity: sha512-oGB+UxlgWcgQkgwo8GcEGwemoTFt3FIO9ababBmaGwXIoBKZ+GTy0pP185beGg7Llih/NSHSV2XAs1lnznocSg==}
    engines: {node: '>= 8'}
    dependencies:
      '@nodelib/fs.scandir': 2.1.5
      fastq: 1.13.0
    dev: false

  /@npmcli/arborist/4.3.0:
    resolution: {integrity: sha512-d1aDSql/JrCRRc3g6R6bXk94Gx9ggf25qaMTEc6KCEdIghr2oL+zkr/hQMWcSuBPPynx4yNA9EcZ3uFosvMp+Q==}
    engines: {node: ^12.13.0 || ^14.15.0 || >=16}
    hasBin: true
    dependencies:
      '@isaacs/string-locale-compare': 1.1.0
      '@npmcli/installed-package-contents': 1.0.7
      '@npmcli/map-workspaces': 2.0.0
      '@npmcli/metavuln-calculator': 2.0.0
      '@npmcli/move-file': 1.1.2
      '@npmcli/name-from-folder': 1.0.1
      '@npmcli/node-gyp': 1.0.3
      '@npmcli/package-json': 1.0.1
      '@npmcli/run-script': 2.0.0
      bin-links: 3.0.0
      cacache: 15.3.0
      common-ancestor-path: 1.0.1
      json-parse-even-better-errors: 2.3.1
      json-stringify-nice: 1.1.4
      mkdirp: 1.0.4
      mkdirp-infer-owner: 2.0.0
      npm-install-checks: 4.0.0
      npm-package-arg: 8.1.5
      npm-pick-manifest: 6.1.1
      npm-registry-fetch: 12.0.1
      pacote: 12.0.3
      parse-conflict-json: 2.0.1
      proc-log: 1.0.0
      promise-all-reject-late: 1.0.1
      promise-call-limit: 1.0.1
      read-package-json-fast: 2.0.3
      readdir-scoped-modules: 1.1.0
      rimraf: 3.0.2
      semver: 7.3.5
      ssri: 8.0.1
      treeverse: 1.0.4
      walk-up-path: 1.0.0
    transitivePeerDependencies:
      - supports-color
    dev: false

  /@npmcli/fs/1.1.0:
    resolution: {integrity: sha512-VhP1qZLXcrXRIaPoqb4YA55JQxLNF3jNR4T55IdOJa3+IFJKNYHtPvtXx8slmeMavj37vCzCfrqQM1vWLsYKLA==}
    engines: {node: ^12.13.0 || ^14.15.0 || >=16}
    dependencies:
      '@gar/promisify': 1.1.2
      semver: 7.3.5
    dev: false

  /@npmcli/git/2.1.0:
    resolution: {integrity: sha512-/hBFX/QG1b+N7PZBFs0bi+evgRZcK9nWBxQKZkGoXUT5hJSwl5c4d7y8/hm+NQZRPhQ67RzFaj5UM9YeyKoryw==}
    dependencies:
      '@npmcli/promise-spawn': 1.3.2
      lru-cache: 6.0.0
      mkdirp: 1.0.4
      npm-pick-manifest: 6.1.1
      promise-inflight: 1.0.1
      promise-retry: 2.0.1
      semver: 7.3.5
      which: 2.0.2
    dev: false

  /@npmcli/installed-package-contents/1.0.7:
    resolution: {integrity: sha512-9rufe0wnJusCQoLpV9ZPKIVP55itrM5BxOXs10DmdbRfgWtHy1LDyskbwRnBghuB0PrF7pNPOqREVtpz4HqzKw==}
    engines: {node: '>= 10'}
    hasBin: true
    dependencies:
      npm-bundled: 1.1.2
      npm-normalize-package-bin: 1.0.1
    dev: false

  /@npmcli/map-workspaces/2.0.0:
    resolution: {integrity: sha512-QBJfpCY1NOAkkW3lFfru9VTdqvMB2TN0/vrevl5xBCv5Fi0XDVcA6rqqSau4Ysi4Iw3fBzyXV7hzyTBDfadf7g==}
    engines: {node: ^12.13.0 || ^14.15.0 || >=16}
    dependencies:
      '@npmcli/name-from-folder': 1.0.1
      glob: 7.2.0
      minimatch: 3.0.4
      read-package-json-fast: 2.0.3
    dev: false

  /@npmcli/metavuln-calculator/2.0.0:
    resolution: {integrity: sha512-VVW+JhWCKRwCTE+0xvD6p3uV4WpqocNYYtzyvenqL/u1Q3Xx6fGTJ+6UoIoii07fbuEO9U3IIyuGY0CYHDv1sg==}
    engines: {node: ^12.13.0 || ^14.15.0 || >=16}
    dependencies:
      cacache: 15.3.0
      json-parse-even-better-errors: 2.3.1
      pacote: 12.0.3
      semver: 7.3.5
    transitivePeerDependencies:
      - supports-color
    dev: false

  /@npmcli/move-file/1.1.2:
    resolution: {integrity: sha512-1SUf/Cg2GzGDyaf15aR9St9TWlb+XvbZXWpDx8YKs7MLzMH/BCeopv+y9vzrzgkfykCGuWOlSu3mZhj2+FQcrg==}
    engines: {node: '>=10'}
    dependencies:
      mkdirp: 1.0.4
      rimraf: 3.0.2
    dev: false

  /@npmcli/name-from-folder/1.0.1:
    resolution: {integrity: sha512-qq3oEfcLFwNfEYOQ8HLimRGKlD8WSeGEdtUa7hmzpR8Sa7haL1KVQrvgO6wqMjhWFFVjgtrh1gIxDz+P8sjUaA==}
    dev: false

  /@npmcli/node-gyp/1.0.3:
    resolution: {integrity: sha512-fnkhw+fmX65kiLqk6E3BFLXNC26rUhK90zVwe2yncPliVT/Qos3xjhTLE59Df8KnPlcwIERXKVlU1bXoUQ+liA==}
    dev: false

  /@npmcli/package-json/1.0.1:
    resolution: {integrity: sha512-y6jnu76E9C23osz8gEMBayZmaZ69vFOIk8vR1FJL/wbEJ54+9aVG9rLTjQKSXfgYZEr50nw1txBBFfBZZe+bYg==}
    dependencies:
      json-parse-even-better-errors: 2.3.1
    dev: false

  /@npmcli/promise-spawn/1.3.2:
    resolution: {integrity: sha512-QyAGYo/Fbj4MXeGdJcFzZ+FkDkomfRBrPM+9QYJSg+PxgAUL+LU3FneQk37rKR2/zjqkCV1BLHccX98wRXG3Sg==}
    dependencies:
      infer-owner: 1.0.4
    dev: false

  /@npmcli/run-script/2.0.0:
    resolution: {integrity: sha512-fSan/Pu11xS/TdaTpTB0MRn9guwGU8dye+x56mEVgBEd/QsybBbYcAL0phPXi8SGWFEChkQd6M9qL4y6VOpFig==}
    dependencies:
      '@npmcli/node-gyp': 1.0.3
      '@npmcli/promise-spawn': 1.3.2
      node-gyp: 8.4.1
      read-package-json-fast: 2.0.3
    transitivePeerDependencies:
      - supports-color
    dev: false

  /@oclif/color/1.0.0:
    resolution: {integrity: sha512-jSvPCTa3OfwzGUsgGAO6AXam//UMBSIBCHGs6i3iGr+NQoMrBf6kx4UzwED0RzSCTc6nlqCzdhnCD18RSP7VAA==}
    engines: {node: '>=12.0.0'}
    dependencies:
      ansi-styles: 4.3.0
      chalk: 4.1.2
      strip-ansi: 6.0.1
      supports-color: 8.1.1
      tslib: 2.3.1
    dev: false

  /@oclif/command/1.8.16_supports-color@8.1.1:
    resolution: {integrity: sha512-rmVKYEsKzurfRU0xJz+iHelbi1LGlihIWZ7Qvmb/CBz1EkhL7nOkW4SVXmG2dA5Ce0si2gr88i6q4eBOMRNJ1w==}
    engines: {node: '>=12.0.0'}
    dependencies:
      '@oclif/config': 1.18.2_supports-color@8.1.1
      '@oclif/errors': 1.3.5
      '@oclif/help': 1.0.1_supports-color@8.1.1
      '@oclif/parser': 3.8.6
      debug: 4.3.3_supports-color@8.1.1
      semver: 7.3.5
    transitivePeerDependencies:
      - supports-color
    dev: false

  /@oclif/config/1.18.2_supports-color@8.1.1:
    resolution: {integrity: sha512-cE3qfHWv8hGRCP31j7fIS7BfCflm/BNZ2HNqHexH+fDrdF2f1D5S8VmXWLC77ffv3oDvWyvE9AZeR0RfmHCCaA==}
    engines: {node: '>=8.0.0'}
    dependencies:
      '@oclif/errors': 1.3.5
      '@oclif/parser': 3.8.6
      debug: 4.3.3_supports-color@8.1.1
      globby: 11.0.4
      is-wsl: 2.2.0
      tslib: 2.3.1
    transitivePeerDependencies:
      - supports-color
    dev: false

  /@oclif/core/1.0.11:
    resolution: {integrity: sha512-CQw9dbzh+BTF73cp53mnDZnTJF4hth7oab761Si4pEW18PDYDLyOv7TnEtJkvPu4rlTaGBh2jge9BDXgwye4vQ==}
    engines: {node: '>=12.0.0'}
    dependencies:
      '@oclif/linewrap': 1.0.0
      chalk: 4.1.2
      clean-stack: 3.0.1
      cli-ux: 6.0.5
      debug: 4.3.3
      fs-extra: 9.1.0
      get-package-type: 0.1.0
      globby: 11.0.4
      indent-string: 4.0.0
      is-wsl: 2.2.0
      lodash: 4.17.21
      semver: 7.3.5
      string-width: 4.2.3
      strip-ansi: 6.0.1
      tslib: 2.3.1
      widest-line: 3.1.0
      wrap-ansi: 7.0.0
    transitivePeerDependencies:
      - supports-color
    dev: false

  /@oclif/core/1.0.11_supports-color@8.1.1:
    resolution: {integrity: sha512-CQw9dbzh+BTF73cp53mnDZnTJF4hth7oab761Si4pEW18PDYDLyOv7TnEtJkvPu4rlTaGBh2jge9BDXgwye4vQ==}
    engines: {node: '>=12.0.0'}
    dependencies:
      '@oclif/linewrap': 1.0.0
      chalk: 4.1.2
      clean-stack: 3.0.1
      cli-ux: 6.0.5
      debug: 4.3.3_supports-color@8.1.1
      fs-extra: 9.1.0
      get-package-type: 0.1.0
      globby: 11.0.4
      indent-string: 4.0.0
      is-wsl: 2.2.0
      lodash: 4.17.21
      semver: 7.3.5
      string-width: 4.2.3
      strip-ansi: 6.0.1
      tslib: 2.3.1
      widest-line: 3.1.0
      wrap-ansi: 7.0.0
    transitivePeerDependencies:
      - supports-color
    dev: false

  /@oclif/core/1.3.0:
    resolution: {integrity: sha512-YSy1N3SpOn/8vmY8lllmTzQ4+KGjTlyFoNr/PxvebuYxo0iO0uQSpXIr8qDoNGQUTy+3Z5feUxoV04uUgAlI6Q==}
    engines: {node: '>=12.0.0'}
    dependencies:
      '@oclif/linewrap': 1.0.0
      '@oclif/screen': 3.0.2
      ansi-escapes: 4.3.2
      ansi-styles: 4.3.0
      cardinal: 2.1.1
      chalk: 4.1.2
      clean-stack: 3.0.1
      cli-progress: 3.10.0
      debug: 4.3.3_supports-color@8.1.1
      ejs: 3.1.6
      fs-extra: 9.1.0
      get-package-type: 0.1.0
      globby: 11.0.4
      hyperlinker: 1.0.0
      indent-string: 4.0.0
      is-wsl: 2.2.0
      js-yaml: 3.14.1
      lodash: 4.17.21
      natural-orderby: 2.0.3
      object-treeify: 1.1.33
      password-prompt: 1.1.2
      semver: 7.3.5
      string-width: 4.2.3
      strip-ansi: 6.0.1
      supports-color: 8.1.1
      supports-hyperlinks: 2.2.0
      tslib: 2.3.1
      widest-line: 3.1.0
      wrap-ansi: 7.0.0
    dev: false

  /@oclif/errors/1.3.5:
    resolution: {integrity: sha512-OivucXPH/eLLlOT7FkCMoZXiaVYf8I/w1eTAM1+gKzfhALwWTusxEx7wBmW0uzvkSg/9ovWLycPaBgJbM3LOCQ==}
    engines: {node: '>=8.0.0'}
    dependencies:
      clean-stack: 3.0.1
      fs-extra: 8.1.0
      indent-string: 4.0.0
      strip-ansi: 6.0.1
      wrap-ansi: 7.0.0
    dev: false

  /@oclif/help/1.0.1_supports-color@8.1.1:
    resolution: {integrity: sha512-8rsl4RHL5+vBUAKBL6PFI3mj58hjPCp2VYyXD4TAa7IMStikFfOH2gtWmqLzIlxAED2EpD0dfYwo9JJxYsH7Aw==}
    engines: {node: '>=8.0.0'}
    dependencies:
      '@oclif/config': 1.18.2_supports-color@8.1.1
      '@oclif/errors': 1.3.5
      chalk: 4.1.2
      indent-string: 4.0.0
      lodash: 4.17.21
      string-width: 4.2.3
      strip-ansi: 6.0.1
      widest-line: 3.1.0
      wrap-ansi: 6.2.0
    transitivePeerDependencies:
      - supports-color
    dev: false

  /@oclif/linewrap/1.0.0:
    resolution: {integrity: sha512-Ups2dShK52xXa8w6iBWLgcjPJWjais6KPJQq3gQ/88AY6BXoTX+MIGFPrWQO1KLMiQfoTpcLnUwloN4brrVUHw==}
    dev: false

  /@oclif/parser/3.8.6:
    resolution: {integrity: sha512-tXb0NKgSgNxmf6baN6naK+CCwOueaFk93FG9u202U7mTBHUKsioOUlw1SG/iPi9aJM3WE4pHLXmty59pci0OEw==}
    engines: {node: '>=8.0.0'}
    dependencies:
      '@oclif/errors': 1.3.5
      '@oclif/linewrap': 1.0.0
      chalk: 4.1.2
      tslib: 2.3.1
    dev: false

  /@oclif/plugin-help/5.1.11:
    resolution: {integrity: sha512-rWw1tIldlv54zMG804kHmftkaS007IMUkSclLX5sWtAyTrKM0HE730HmIg6ucbeFBrj0pXeDO1mXG/RZAC98tw==}
    engines: {node: '>=12.0.0'}
    dependencies:
      '@oclif/core': 1.3.0
    dev: false

  /@oclif/plugin-not-found/2.3.1:
    resolution: {integrity: sha512-AeNBw+zSkRpePmpXO8xlL072VF2/R2yK3qsVs/JF26Yw1w77TWuRTdFR+hFotJtFCJ4QYqhNtKSjdryCO9AXsA==}
    engines: {node: '>=12.0.0'}
    dependencies:
      '@oclif/color': 1.0.0
      '@oclif/core': 1.3.0
      fast-levenshtein: 3.0.0
      lodash: 4.17.21
    dev: false

  /@oclif/plugin-warn-if-update-available/2.0.4:
    resolution: {integrity: sha512-9dprC1CWPjesg0Vf/rDSQH2tzJXhP1ow84cb2My1kj6e6ESulPKpctiCFSZ1WaCQFfq+crKhzlNoP/vRaXNUAg==}
    engines: {node: '>=12.0.0'}
    dependencies:
      '@oclif/core': 1.3.0
      chalk: 4.1.2
      debug: 4.3.3
      fs-extra: 9.1.0
      http-call: 5.3.0
      lodash: 4.17.21
      semver: 7.3.5
    transitivePeerDependencies:
      - supports-color
    dev: false

  /@oclif/screen/1.0.4:
    resolution: {integrity: sha512-60CHpq+eqnTxLZQ4PGHYNwUX572hgpMHGPtTWMjdTMsAvlm69lZV/4ly6O3sAYkomo4NggGcomrDpBe34rxUqw==}
    engines: {node: '>=8.0.0'}
    dev: false

  /@oclif/screen/3.0.2:
    resolution: {integrity: sha512-S/SF/XYJeevwIgHFmVDAFRUvM3m+OjhvCAYMk78ZJQCYCQ5wS7j+LTt1ZEv2jpEEGg2tx/F6TYYWxddNAYHrFQ==}
    engines: {node: '>=12.0.0'}
    dev: false

  /@octokit/auth-oauth-device/3.1.2:
    resolution: {integrity: sha512-w7Po4Ck6N2aAn2VQyKLuojruiyKROTBv4qs6IwE5rbwF7HhBXXp4A/NKmkpoFIZkiXQtM+N8QtkSck4ApYWdGg==}
    dependencies:
      '@octokit/oauth-methods': 1.2.6
      '@octokit/request': 5.6.2
      '@octokit/types': 6.34.0
      universal-user-agent: 6.0.0
    transitivePeerDependencies:
      - encoding
    dev: false

  /@octokit/auth-token/2.5.0:
    resolution: {integrity: sha512-r5FVUJCOLl19AxiuZD2VRZ/ORjp/4IN98Of6YJoJOkY75CIBuYfmiNHGrDwXr+aLGG55igl9QrxX3hbiXlLb+g==}
    dependencies:
      '@octokit/types': 6.34.0
    dev: false

  /@octokit/core/3.5.1:
    resolution: {integrity: sha512-omncwpLVxMP+GLpLPgeGJBF6IWJFjXDS5flY5VbppePYX9XehevbDykRH9PdCdvqt9TS5AOTiDide7h0qrkHjw==}
    dependencies:
      '@octokit/auth-token': 2.5.0
      '@octokit/graphql': 4.8.0
      '@octokit/request': 5.6.2
      '@octokit/request-error': 2.1.0
      '@octokit/types': 6.34.0
      before-after-hook: 2.2.2
      universal-user-agent: 6.0.0
    transitivePeerDependencies:
      - encoding
    dev: false

  /@octokit/endpoint/6.0.12:
    resolution: {integrity: sha512-lF3puPwkQWGfkMClXb4k/eUT/nZKQfxinRWJrdZaJO85Dqwo/G0yOC434Jr2ojwafWJMYqFGFa5ms4jJUgujdA==}
    dependencies:
      '@octokit/types': 6.34.0
      is-plain-object: 5.0.0
      universal-user-agent: 6.0.0
    dev: false

  /@octokit/graphql/4.8.0:
    resolution: {integrity: sha512-0gv+qLSBLKF0z8TKaSKTsS39scVKF9dbMxJpj3U0vC7wjNWFuIpL/z76Qe2fiuCbDRcJSavkXsVtMS6/dtQQsg==}
    dependencies:
      '@octokit/request': 5.6.2
      '@octokit/types': 6.34.0
      universal-user-agent: 6.0.0
    transitivePeerDependencies:
      - encoding
    dev: false

  /@octokit/oauth-authorization-url/4.3.3:
    resolution: {integrity: sha512-lhP/t0i8EwTmayHG4dqLXgU+uPVys4WD/qUNvC+HfB1S1dyqULm5Yx9uKc1x79aP66U1Cb4OZeW8QU/RA9A4XA==}
    dev: false

  /@octokit/oauth-methods/1.2.6:
    resolution: {integrity: sha512-nImHQoOtKnSNn05uk2o76om1tJWiAo4lOu2xMAHYsNr0fwopP+Dv+2MlGvaMMlFjoqVd3fF3X5ZDTKCsqgmUaQ==}
    dependencies:
      '@octokit/oauth-authorization-url': 4.3.3
      '@octokit/request': 5.6.2
      '@octokit/request-error': 2.1.0
      '@octokit/types': 6.34.0
      btoa-lite: 1.0.0
    transitivePeerDependencies:
      - encoding
    dev: false

  /@octokit/openapi-types/11.2.0:
    resolution: {integrity: sha512-PBsVO+15KSlGmiI8QAzaqvsNlZlrDlyAJYcrXBCvVUxCp7VnXjkwPoFHgjEJXx3WF9BAwkA6nfCUA7i9sODzKA==}
    dev: false

  /@octokit/plugin-paginate-rest/2.17.0_@octokit+core@3.5.1:
    resolution: {integrity: sha512-tzMbrbnam2Mt4AhuyCHvpRkS0oZ5MvwwcQPYGtMv4tUa5kkzG58SVB0fcsLulOZQeRnOgdkZWkRUiyBlh0Bkyw==}
    peerDependencies:
      '@octokit/core': '>=2'
    dependencies:
      '@octokit/core': 3.5.1
      '@octokit/types': 6.34.0
    dev: false

  /@octokit/plugin-request-log/1.0.4_@octokit+core@3.5.1:
    resolution: {integrity: sha512-mLUsMkgP7K/cnFEw07kWqXGF5LKrOkD+lhCrKvPHXWDywAwuDUeDwWBpc69XK3pNX0uKiVt8g5z96PJ6z9xCFA==}
    peerDependencies:
      '@octokit/core': '>=3'
    dependencies:
      '@octokit/core': 3.5.1
    dev: false

  /@octokit/plugin-rest-endpoint-methods/5.13.0_@octokit+core@3.5.1:
    resolution: {integrity: sha512-uJjMTkN1KaOIgNtUPMtIXDOjx6dGYysdIFhgA52x4xSadQCz3b/zJexvITDVpANnfKPW/+E0xkOvLntqMYpviA==}
    peerDependencies:
      '@octokit/core': '>=3'
    dependencies:
      '@octokit/core': 3.5.1
      '@octokit/types': 6.34.0
      deprecation: 2.3.1
    dev: false

  /@octokit/request-error/2.1.0:
    resolution: {integrity: sha512-1VIvgXxs9WHSjicsRwq8PlR2LR2x6DwsJAaFgzdi0JfJoGSO8mYI/cHJQ+9FbN21aa+DrgNLnwObmyeSC8Rmpg==}
    dependencies:
      '@octokit/types': 6.34.0
      deprecation: 2.3.1
      once: 1.4.0
    dev: false

  /@octokit/request/5.6.2:
    resolution: {integrity: sha512-je66CvSEVf0jCpRISxkUcCa0UkxmFs6eGDRSbfJtAVwbLH5ceqF+YEyC8lj8ystKyZTy8adWr0qmkY52EfOeLA==}
    dependencies:
      '@octokit/endpoint': 6.0.12
      '@octokit/request-error': 2.1.0
      '@octokit/types': 6.34.0
      is-plain-object: 5.0.0
      node-fetch: 2.6.7
      universal-user-agent: 6.0.0
    transitivePeerDependencies:
      - encoding
    dev: false

  /@octokit/rest/18.12.0:
    resolution: {integrity: sha512-gDPiOHlyGavxr72y0guQEhLsemgVjwRePayJ+FcKc2SJqKUbxbkvf5kAZEWA/MKvsfYlQAMVzNJE3ezQcxMJ2Q==}
    dependencies:
      '@octokit/core': 3.5.1
      '@octokit/plugin-paginate-rest': 2.17.0_@octokit+core@3.5.1
      '@octokit/plugin-request-log': 1.0.4_@octokit+core@3.5.1
      '@octokit/plugin-rest-endpoint-methods': 5.13.0_@octokit+core@3.5.1
    transitivePeerDependencies:
      - encoding
    dev: false

  /@octokit/types/6.34.0:
    resolution: {integrity: sha512-s1zLBjWhdEI2zwaoSgyOFoKSl109CUcVBCc7biPJ3aAf6LGLU6szDvi31JPU7bxfla2lqfhjbbg/5DdFNxOwHw==}
    dependencies:
      '@octokit/openapi-types': 11.2.0
    dev: false

  /@polkadot/api-derive/6.12.1:
    resolution: {integrity: sha512-5LOVlG5EBCT+ytY6aHmQ4RdEWZovZQqRoc6DLd5BLhkR7BFTHKSkLQW+89so8jd0zEtmSXBVPPnsrXS8joM35Q==}
    engines: {node: '>=14.0.0'}
    dependencies:
      '@babel/runtime': 7.16.7
      '@polkadot/api': 6.12.1
      '@polkadot/rpc-core': 6.12.1
      '@polkadot/types': 6.12.1
      '@polkadot/util': 8.3.3
      '@polkadot/util-crypto': 8.3.3
      rxjs: 7.4.0
    transitivePeerDependencies:
      - encoding
    dev: false

  /@polkadot/api/6.12.1:
    resolution: {integrity: sha512-RVdTiA2WaEvproM3i6E9TKS1bfXpPd9Ly9lUG/kVLaspjKoIot9DJUDTl97TJ+7xr8LXGbXqm448Ud0hsEBV8Q==}
    engines: {node: '>=14.0.0'}
    dependencies:
      '@babel/runtime': 7.16.5
      '@polkadot/api-derive': 6.12.1
      '@polkadot/keyring': 8.3.3
      '@polkadot/rpc-core': 6.12.1
      '@polkadot/rpc-provider': 6.12.1
      '@polkadot/types': 6.12.1
      '@polkadot/types-known': 6.12.1
      '@polkadot/util': 8.3.3
      '@polkadot/util-crypto': 8.3.3
      eventemitter3: 4.0.7
      rxjs: 7.4.0
    transitivePeerDependencies:
      - encoding
    dev: false

  /@polkadot/keyring/8.3.3:
    resolution: {integrity: sha512-TgoIpaTqn7voT7lDu5W6p0Z+216OImpqtHuaiFy125ekCQurrf9BVIdwp56y5qoFLDAZ5i9gnWHMIgOQ6AJj/Q==}
    engines: {node: '>=14.0.0'}
    dependencies:
      '@babel/runtime': 7.16.7
      '@polkadot/util': 8.3.3
      '@polkadot/util-crypto': 8.3.3
    dev: false

<<<<<<< HEAD
  /@polkadot/networks/8.1.2:
    resolution: {integrity: sha512-OPjEjEdlErZW0dv1WNIEAaOja8g2ynscwM4pQbVWzbpACuM1xziPgfDF74M0R8fMOxr5EJOVbKsvOSBytw+TDg==}
    engines: {node: '>=14.0.0'}
    dependencies:
      '@babel/runtime': 7.16.5
    dev: false

  /@polkadot/networks/8.2.2:
    resolution: {integrity: sha512-PshHrf5wBXib63l03YISnHMf5/fS1/Jv2rEN58EgYy9VK87HBXjT7qQ1Ea/d1cFI2EmfEDvhFsP+u3i6AlejQQ==}
=======
  /@polkadot/networks/8.3.3:
    resolution: {integrity: sha512-yj0DMqmzRZbvgaoZztV3/RPgYJjBhT17Dhu+FX/LUJzVbAF/RfjkzNsJT4Ta4kLDxQMYZq1avUac0ia2j9NcNw==}
>>>>>>> 0d24905e
    engines: {node: '>=14.0.0'}
    dependencies:
      '@babel/runtime': 7.16.7
      '@polkadot/util': 8.3.3
    dev: false

  /@polkadot/rpc-core/6.12.1:
    resolution: {integrity: sha512-Hb08D9zho3SB1UNlUCmG5q0gdgbOx25JKGLDfSYpD/wtD0Y1Sf2X5cfgtMoSYE3USWiRdCu4BxQkXTiRjPjzJg==}
    engines: {node: '>=14.0.0'}
    dependencies:
      '@babel/runtime': 7.16.7
      '@polkadot/rpc-provider': 6.12.1
      '@polkadot/types': 6.12.1
      '@polkadot/util': 8.3.3
      rxjs: 7.4.0
    transitivePeerDependencies:
      - encoding
    dev: false

  /@polkadot/rpc-provider/6.12.1:
    resolution: {integrity: sha512-uUHD3fLTOeZYWJoc6DQlhz+MJR33rVelasV+OxFY2nSD9MSNXRwQh+9UKDQBnyxw5B4BZ2QaEGfucDeavXmVDw==}
    engines: {node: '>=14.0.0'}
    dependencies:
      '@babel/runtime': 7.16.7
      '@polkadot/types': 6.12.1
      '@polkadot/util': 8.3.3
      '@polkadot/util-crypto': 8.3.3
      '@polkadot/x-fetch': 8.2.2
      '@polkadot/x-global': 8.2.2
      '@polkadot/x-ws': 8.2.2
      eventemitter3: 4.0.7
    transitivePeerDependencies:
      - encoding
    dev: false

  /@polkadot/types-known/6.12.1:
    resolution: {integrity: sha512-Z8bHpPQy+mqUm0uR1tai6ra0bQIoPmgRcGFYUM+rJtW1kx/6kZLh10HAICjLpPeA1cwLRzaxHRDqH5MCU6OgXw==}
    engines: {node: '>=14.0.0'}
    dependencies:
      '@babel/runtime': 7.16.7
      '@polkadot/networks': 8.3.3
      '@polkadot/types': 6.12.1
      '@polkadot/util': 8.3.3
    dev: false

  /@polkadot/types/6.12.1:
    resolution: {integrity: sha512-O37cAGUL0xiXTuO3ySweVh0OuFUD6asrd0TfuzGsEp3jAISWdElEHV5QDiftWq8J9Vf8BMgTcP2QLFbmSusxqA==}
    engines: {node: '>=14.0.0'}
    dependencies:
      '@babel/runtime': 7.16.5
      '@polkadot/types-known': 6.12.1
      '@polkadot/util': 8.3.3
      '@polkadot/util-crypto': 8.3.3
      rxjs: 7.4.0
    dev: false

<<<<<<< HEAD
  /@polkadot/util-crypto/8.1.2:
    resolution: {integrity: sha512-sqyz4zLyBleBmoaNkGaAQsNXVktqmHJ3XiuYgt9KJ7hIZjP7wjJMLZWzyOKVaL1w5/hUNTRzVuTGiA8GD62ByA==}
    engines: {node: '>=14.0.0'}
    dependencies:
      '@babel/runtime': 7.16.5
      '@noble/hashes': 0.4.1
      '@noble/secp256k1': 1.3.4
      '@polkadot/networks': 8.1.2
      '@polkadot/util': 8.1.2
      '@polkadot/wasm-crypto': 4.5.1_5c8f6d0bc2ef252e2063afa557e15e5a
      '@polkadot/x-bigint': 8.1.2
      '@polkadot/x-noble-hashes': 8.1.2
      '@polkadot/x-noble-secp256k1': 8.1.2
      '@polkadot/x-randomvalues': 8.1.2
      ed2curve: 0.3.0
      micro-base: 0.9.0
      tweetnacl: 1.0.3
    dev: false

  /@polkadot/util-crypto/8.2.2:
    resolution: {integrity: sha512-bKFE6j1q2Dnz1o1QFvhX2QzkMLi9QHU4a5T7+El5J7OsOxGqssMAVHAmB+YoAuSLqPSQBmZa9CN23IiuJnfsbw==}
=======
  /@polkadot/util-crypto/8.3.3:
    resolution: {integrity: sha512-kXaT2VTEbJq1wNiV0Dz5qJuVWy7pK+x1QLcyWC+6OFERYO+BCp1Y2bTOcLUeF/gyyR/ZaRMMdTyu0ZbHrwH0xg==}
>>>>>>> 0d24905e
    engines: {node: '>=14.0.0'}
    dependencies:
      '@babel/runtime': 7.16.7
      '@noble/hashes': 0.5.7
      '@noble/secp256k1': 1.3.4
      '@polkadot/networks': 8.3.3
      '@polkadot/util': 8.3.3
      '@polkadot/wasm-crypto': 4.5.1_026a0b75db7e783aead0dc42d8532041
      '@polkadot/x-bigint': 8.3.3
      '@polkadot/x-randomvalues': 8.3.3
      ed2curve: 0.3.0
      micro-base: 0.10.2
      tweetnacl: 1.0.3
    dev: false

<<<<<<< HEAD
  /@polkadot/util/8.1.2:
    resolution: {integrity: sha512-s1Q6J7I2sxDdk8S9SA1wVSMRUN+6YGpAUehl1zE/VKtHUzxtZfX/M7dmZgNpARi8kmk7/0J61ZuIaFb0Cq81jw==}
    engines: {node: '>=14.0.0'}
    dependencies:
      '@babel/runtime': 7.16.5
      '@polkadot/x-bigint': 8.1.2
      '@polkadot/x-global': 8.1.2
      '@polkadot/x-textdecoder': 8.1.2
      '@polkadot/x-textencoder': 8.1.2
      '@types/bn.js': 4.11.6
      bn.js: 4.12.0
      ip-regex: 4.3.0
    dev: false

  /@polkadot/util/8.2.2:
    resolution: {integrity: sha512-tiHe0rcQvofd3vUVCRmvfULAv9yBG7s/huv1ZLVY/JGT1JBDonc1HWU3Vdb5MvWpx2R+HHv19ORHyD/LiROE9A==}
=======
  /@polkadot/util/8.3.3:
    resolution: {integrity: sha512-8u1NShSHrCFeFvxWL8WAyRN8y1/iPvijqYCDeeHziBxCNBrL3VKDc9GNF11skeay/EKQiCHBSBeAYyyQOpLebA==}
>>>>>>> 0d24905e
    engines: {node: '>=14.0.0'}
    dependencies:
      '@babel/runtime': 7.16.7
      '@polkadot/x-bigint': 8.3.3
      '@polkadot/x-global': 8.3.3
      '@polkadot/x-textdecoder': 8.3.3
      '@polkadot/x-textencoder': 8.3.3
      '@types/bn.js': 4.11.6
      bn.js: 4.12.0
      ip-regex: 4.3.0
    dev: false

  /@polkadot/wasm-crypto-asmjs/4.5.1:
    resolution: {integrity: sha512-DOdRiWhxVvmqTvp+E9z1j+Yr0zDOGsDvqnT/eNw0Dl1FVUOImsEa7FKns/urASmcxCVEE1jtUWSnij29jrORMQ==}
    engines: {node: '>=14.0.0'}
    dependencies:
      '@babel/runtime': 7.16.7
    dev: false

  /@polkadot/wasm-crypto-wasm/4.5.1:
    resolution: {integrity: sha512-hPwke85HxpgG/RAlwdCE8u5w7bThvWg399mlB+XjogXMxOUWBZSgq2XYbgzROUXx27inK9nStF4Pnc4zJnqs9A==}
    engines: {node: '>=14.0.0'}
    dependencies:
      '@babel/runtime': 7.16.7
    dev: false

  /@polkadot/wasm-crypto/4.5.1_026a0b75db7e783aead0dc42d8532041:
    resolution: {integrity: sha512-Cr21ais3Kq3aedIHZ3J1tjgeD/+K8FCiwEawr0oRywNBSJR8wyuZMePs4swR/6xm8wbBkpqoBVHz/UQHqqQJmA==}
    engines: {node: '>=14.0.0'}
    peerDependencies:
      '@polkadot/util': '*'
      '@polkadot/x-randomvalues': '*'
    dependencies:
      '@babel/runtime': 7.16.7
      '@polkadot/util': 8.3.3
      '@polkadot/wasm-crypto-asmjs': 4.5.1
      '@polkadot/wasm-crypto-wasm': 4.5.1
      '@polkadot/x-randomvalues': 8.3.3
    dev: false

<<<<<<< HEAD
  /@polkadot/wasm-crypto/4.5.1_5c8f6d0bc2ef252e2063afa557e15e5a:
    resolution: {integrity: sha512-Cr21ais3Kq3aedIHZ3J1tjgeD/+K8FCiwEawr0oRywNBSJR8wyuZMePs4swR/6xm8wbBkpqoBVHz/UQHqqQJmA==}
    engines: {node: '>=14.0.0'}
    peerDependencies:
      '@polkadot/util': '*'
      '@polkadot/x-randomvalues': '*'
    dependencies:
      '@babel/runtime': 7.16.5
      '@polkadot/util': 8.1.2
      '@polkadot/wasm-crypto-asmjs': 4.5.1
      '@polkadot/wasm-crypto-wasm': 4.5.1
      '@polkadot/x-randomvalues': 8.1.2
    dev: false

  /@polkadot/x-bigint/8.1.2:
    resolution: {integrity: sha512-MI9D/gXQQLqrdp66InZtkGDa+FYsrc+Dq0DzsRkGRE0hjX75C7OretNLm7zMG7IQYjiuBQkH8tnTE7I8k/KwDw==}
    engines: {node: '>=14.0.0'}
    dependencies:
      '@babel/runtime': 7.16.5
      '@polkadot/x-global': 8.1.2
    dev: false

  /@polkadot/x-bigint/8.2.2:
    resolution: {integrity: sha512-fX3o3FhfQNxdpA5PV4L9PrjjSKG2ZmfFOfv3TrKwsDNtZMktDDcpmW3up53LJ53FszB/WHH6WwKsehmcqAYDIw==}
=======
  /@polkadot/x-bigint/8.3.3:
    resolution: {integrity: sha512-2CT25f0zN/uhch3KpM38jtQfFJ1zJCNT41exg49ztsOvm4f6l+6hW91NLhNAZ313B/c6Z4Lm3DalsjAOdBZ8Nw==}
>>>>>>> 0d24905e
    engines: {node: '>=14.0.0'}
    dependencies:
      '@babel/runtime': 7.16.7
      '@polkadot/x-global': 8.3.3
    dev: false

  /@polkadot/x-fetch/8.2.2:
    resolution: {integrity: sha512-ou8d1Ccf7lt7mssr64ixXYIWOZ4I4ED5sYBeFZg7BJB+MsZnuDOVvuMlItQWh01phMCOxtHWowmh+gOI4w5IWA==}
    engines: {node: '>=14.0.0'}
    dependencies:
      '@babel/runtime': 7.16.7
      '@polkadot/x-global': 8.2.2
      '@types/node-fetch': 2.5.12
      node-fetch: 2.6.7
    transitivePeerDependencies:
      - encoding
<<<<<<< HEAD
    dev: false

  /@polkadot/x-global/8.1.2:
    resolution: {integrity: sha512-prHFu2okMOrOvF4JtCjuHZ742yqim2ip6SuZqSEHrkbQPewXYquC51nXkscJygheTpQgrNt3dBuk5Y8jFWjUHg==}
    engines: {node: '>=14.0.0'}
    dependencies:
      '@babel/runtime': 7.16.5
=======
>>>>>>> 0d24905e
    dev: false

  /@polkadot/x-global/8.2.2:
    resolution: {integrity: sha512-eTJ6edgoIKzjfdYN3Y6ZuJUGRAAc8Uc5X8r4/1QmhOy427QbfRKRL/cbcLat1XbyM52aplOvZf31KXTAkMREdQ==}
    engines: {node: '>=14.0.0'}
    dependencies:
      '@babel/runtime': 7.16.7
    dev: false

<<<<<<< HEAD
  /@polkadot/x-noble-hashes/8.1.2:
    resolution: {integrity: sha512-Vj0d2ueyFgPnc4SrPP8oEQlp++DDHXMhNlSi7vupWBoehXoKnDpIb7UjZcL78lg+dF8U3/2iSb6DgfHS0lAK5w==}
    engines: {node: '>=14.0.0'}
    dependencies:
      '@babel/runtime': 7.16.5
    dev: false

  /@polkadot/x-noble-secp256k1/8.1.2:
    resolution: {integrity: sha512-6fSXJDmEHxWmNQ55tnZTx6xbH1sFgCjJLxyIwLcqJuH9rgaNALloWbGvcG8C3NVbqh3REQRSC20vfabqVjrCpQ==}
    engines: {node: '>=14.0.0'}
    dependencies:
      '@babel/runtime': 7.16.5
    dev: false

  /@polkadot/x-randomvalues/8.1.2:
    resolution: {integrity: sha512-hYTGMLXIpAKRiEPcguv0e+ZXIfqUxl8TJQ8qItB/PxE58s1Xa9F+0lAuSCCAzfuJFBn6Qzr3nBkuGx+T/cTz9w==}
    engines: {node: '>=14.0.0'}
    dependencies:
      '@babel/runtime': 7.16.5
      '@polkadot/x-global': 8.1.2
    dev: false

  /@polkadot/x-randomvalues/8.2.2:
    resolution: {integrity: sha512-v3dx0xvWHd5t6e41Fte63WFX/t1Fu9ug3tOr/QE6yMFrDSeDW9TzFJKklakc0tXryqW0cL4qZzUdSvguGC2TPA==}
=======
  /@polkadot/x-global/8.3.3:
    resolution: {integrity: sha512-7DWjcNhTDIpYNiQmLq56o6xYOONr0i6WXdoPUxYrToxZWeWyj/FWaYMfttedLydABPcy87lmvIy8ECp7qCcnyw==}
>>>>>>> 0d24905e
    engines: {node: '>=14.0.0'}
    dependencies:
      '@babel/runtime': 7.16.7
    dev: false

<<<<<<< HEAD
  /@polkadot/x-textdecoder/8.1.2:
    resolution: {integrity: sha512-NuQepvIqEIeWPMdGry/ReJAEtXwWRt0qrX0xwYIoY7V1rR8vDVX66Q5YtG/i7/JLBydgabXA1GCj5k4sRpwakA==}
    engines: {node: '>=14.0.0'}
    dependencies:
      '@babel/runtime': 7.16.5
      '@polkadot/x-global': 8.1.2
    dev: false

  /@polkadot/x-textdecoder/8.2.2:
    resolution: {integrity: sha512-HQ/pSl4FREnxK0V7nvEdTwI08Erh6KPLwHZ0rSfUJKVDZ+NwfeW4BW/8xCEJOQIRB948Dqerl0XjEn4xCA+OPg==}
=======
  /@polkadot/x-randomvalues/8.3.3:
    resolution: {integrity: sha512-yxM6GWQholf+vY4dHxKVwtJwDzNUz4UJlL/iN3PA0cuhQ37gxmtJugnNAllcFd8LDNXEN47Ky6Ifw1OHHmZaVw==}
>>>>>>> 0d24905e
    engines: {node: '>=14.0.0'}
    dependencies:
      '@babel/runtime': 7.16.7
      '@polkadot/x-global': 8.3.3
    dev: false

<<<<<<< HEAD
  /@polkadot/x-textencoder/8.1.2:
    resolution: {integrity: sha512-8m+RvtxPEd4/vfHWuhTQyE/RbjN3NTbbrTQ0SMAPRM04NGauKXJOVA5A7WBJYJsj6bDlSaWSavOMJSzO5NKE8w==}
    engines: {node: '>=14.0.0'}
    dependencies:
      '@babel/runtime': 7.16.5
      '@polkadot/x-global': 8.1.2
    dev: false

  /@polkadot/x-textencoder/8.2.2:
    resolution: {integrity: sha512-ZAOwYi/y1wRYb3WoWZMDfYPrmbPSasog2uknt8p9u2WELrrfj4zF/fRnSuMjLUNtvJuKSzj4LUCKHwTY+peSrQ==}
=======
  /@polkadot/x-textdecoder/8.3.3:
    resolution: {integrity: sha512-oEvFJv/F+fQ336ciRuJJgJFtfyOX6a2Nyr/5GCkiSQjkEIdnBUuO49yXpHNmQsNI0WndLWIEitiVVa9KuDslYw==}
>>>>>>> 0d24905e
    engines: {node: '>=14.0.0'}
    dependencies:
      '@babel/runtime': 7.16.7
      '@polkadot/x-global': 8.3.3
    dev: false

  /@polkadot/x-textencoder/8.3.3:
    resolution: {integrity: sha512-acVsJjmlQ7aluUq8JARY2wJAbf+6dvZNoUrvgzdX/jl5MqvqeIXmX3LX71MyidLt27Z537VDgNzWw8V/524AVQ==}
    engines: {node: '>=14.0.0'}
    dependencies:
      '@babel/runtime': 7.16.7
      '@polkadot/x-global': 8.3.3
    dev: false

  /@polkadot/x-ws/8.2.2:
    resolution: {integrity: sha512-qsHzmtoFXIN59qKSkycxQ3GGyzUMlvhl+d7yU1NMaoOudJGfniTbIcDFPtee27Ydamb1DwBvkRbKw5IO8Domdg==}
    engines: {node: '>=14.0.0'}
    dependencies:
      '@babel/runtime': 7.16.7
      '@polkadot/x-global': 8.2.2
      '@types/websocket': 1.0.5
      websocket: 1.0.34
    dev: false

  /@protobufjs/aspromise/1.1.2:
    resolution: {integrity: sha1-m4sMxmPWaafY9vXQiToU00jzD78=}
    dev: false

  /@protobufjs/base64/1.1.2:
    resolution: {integrity: sha512-AZkcAA5vnN/v4PDqKyMR5lx7hZttPDgClv83E//FMNhR2TMcLUhfRUBHCmSl0oi9zMgDDqRUJkSxO3wm85+XLg==}
    dev: false

  /@protobufjs/codegen/2.0.4:
    resolution: {integrity: sha512-YyFaikqM5sH0ziFZCN3xDC7zeGaB/d0IUb9CATugHWbd1FRFwWwt4ld4OYMPWu5a3Xe01mGAULCdqhMlPl29Jg==}
    dev: false

  /@protobufjs/eventemitter/1.1.0:
    resolution: {integrity: sha1-NVy8mLr61ZePntCV85diHx0Ga3A=}
    dev: false

  /@protobufjs/fetch/1.1.0:
    resolution: {integrity: sha1-upn7WYYUr2VwDBYZ/wbUVLDYTEU=}
    dependencies:
      '@protobufjs/aspromise': 1.1.2
      '@protobufjs/inquire': 1.1.0
    dev: false

  /@protobufjs/float/1.0.2:
    resolution: {integrity: sha1-Xp4avctz/Ap8uLKR33jIy9l7h9E=}
    dev: false

  /@protobufjs/inquire/1.1.0:
    resolution: {integrity: sha1-/yAOPnzyQp4tyvwRQIKOjMY48Ik=}
    dev: false

  /@protobufjs/path/1.1.2:
    resolution: {integrity: sha1-bMKyDFya1q0NzP0hynZz2Nf79o0=}
    dev: false

  /@protobufjs/pool/1.1.0:
    resolution: {integrity: sha1-Cf0V8tbTq/qbZbw2ZQbWrXhG/1Q=}
    dev: false

  /@protobufjs/utf8/1.1.0:
    resolution: {integrity: sha1-p3c2C1s5oaLlEG+OhY8v0tBgxXA=}
    dev: false

  /@sindresorhus/is/0.14.0:
    resolution: {integrity: sha512-9NET910DNaIPngYnLLPeg+Ogzqsi9uM4mSboU5y6p8S5DzMTVEsJZrawi+BoDNUVBa2DhJqQYUFvMDfgU062LQ==}
    engines: {node: '>=6'}
    dev: false

  /@sqltools/formatter/1.2.3:
    resolution: {integrity: sha512-O3uyB/JbkAEMZaP3YqyHH7TMnex7tWyCbCI4EfJdOCoN6HIhqdJBWTM6aCCiWQ/5f5wxjgU735QAIpJbjDvmzg==}
    dev: false

  /@subsquid/graphiql-console/0.2.0:
    resolution: {integrity: sha512-Wh2Oxi9JkK79Y728yDEeY7JelcY1cGiQTbzVIRMFLT2tjkkoQ69goAGXdh9QmM/ANAVrHQkBUNJOLd5oAg//oQ==}
    dev: false

  /@subsquid/scale-codec/0.2.2:
    resolution: {integrity: sha512-2VdV2Dw999uxyoXMzcYhbVi0XFMMmQZtWR4mch1kOcpPW9djNCn6Av+z1+UGQ+ISpI/1C/VO1O7fHw6quGpLBQ==}
    dependencies:
      '@subsquid/ss58-codec': 0.0.2
    dev: false

  /@subsquid/ss58-codec/0.0.2:
    resolution: {integrity: sha512-M6Q1ZthEIOAppuFzI/ZEfc32JfA1euOev9wjl+bz7J+4CaSiyfE52amzUowfdy3rHT7m6A2GLRgXDS6tbpLKnw==}
    dependencies:
      base-x: 3.0.9
      blake2b: 2.1.4
    dev: false

  /@szmarczak/http-timer/1.1.2:
    resolution: {integrity: sha512-XIB2XbzHTN6ieIjfIMV9hlVcfPU26s2vafYWQcZHWXHOxiaRZYEDKEwdl129Zyg50+foYV2jCgtrqSA6qNuNSA==}
    engines: {node: '>=6'}
    dependencies:
      defer-to-connect: 1.1.3
    dev: false

  /@tootallnate/once/1.1.2:
    resolution: {integrity: sha512-RbzJvlNzmRq5c3O09UipeuXno4tA1FE6ikOjxZK0tuxVv3412l64l5t1W5pj4+rJq9vpkm/kwiR07aZXnsKPxw==}
    engines: {node: '>= 6'}
    dev: false

  /@tootallnate/once/2.0.0:
    resolution: {integrity: sha512-XCuKFP5PS55gnMVu3dty8KPatLqUoy/ZYzDzAGCQ8JNFCkLXzmI7vNHCR+XpbZaMWQK/vQubr7PkYq8g470J/A==}
    engines: {node: '>= 10'}
    dev: false

  /@types/accepts/1.3.5:
    resolution: {integrity: sha512-jOdnI/3qTpHABjM5cx1Hc0sKsPoYCp+DP/GJRGtDlPd7fiV9oXGGIcjW/ZOxLIvjGz8MA+uMZI9metHlgqbgwQ==}
    dependencies:
      '@types/node': 16.11.22
    dev: false

  /@types/argparse/2.0.10:
    resolution: {integrity: sha512-C4wahC3gz3vQtvPazrJ5ONwmK1zSDllQboiWvpMM/iOswCYfBREFnjFbq/iWKIVOCl8+m5Pk6eva6/ZSsDuIGA==}
    dev: false

  /@types/bn.js/4.11.6:
    resolution: {integrity: sha512-pqr857jrp2kPuO9uRjZ3PwnJTjoQy+fcdxvBTvHm6dkmEL9q+hDD/2j/0ELOBPtPnS8LjCX0gI9nbl8lVkadpg==}
    dependencies:
      '@types/node': 16.11.22
    dev: false

  /@types/body-parser/1.19.2:
    resolution: {integrity: sha512-ALYone6pm6QmwZoAgeyNksccT9Q4AWZQ6PvfwR37GT6r6FWUPguq6sUmNGSMV2Wr761oQoBxwGGa6DR5o1DC9g==}
    dependencies:
      '@types/connect': 3.4.35
      '@types/node': 16.11.22
    dev: false

  /@types/connect/3.4.35:
    resolution: {integrity: sha512-cdeYyv4KWoEgpBISTxWvqYsVy444DOqehiF3fM3ne10AmJ62RSyNkUnxMJXHQWRQQX2eR94m5y1IZyDwBjV9FQ==}
    dependencies:
      '@types/node': 16.11.22
    dev: false

  /@types/cors/2.8.12:
    resolution: {integrity: sha512-vt+kDhq/M2ayberEtJcIN/hxXy1Pk+59g2FV/ZQceeaTyCtCucjL2Q7FXlFjtWn4n15KCr1NE2lNNFhp0lEThw==}
    dev: false

<<<<<<< HEAD
  /@types/express-serve-static-core/4.17.24:
    resolution: {integrity: sha512-3UJuW+Qxhzwjq3xhwXm2onQcFHn76frIYVbTu+kn24LFxI+dEhdfISDFovPB8VpEgW8oQCTpRuCe+0zJxB7NEA==}
=======
  /@types/debug/4.1.7:
    resolution: {integrity: sha512-9AonUzyTjXXhEOa0DnqpzZi6VHlqKMswga9EXjpXnnqxwLtdvPPtlO8evrI5D9S6asFRCQ6v+wpiUKbw+vKqyg==}
    dependencies:
      '@types/ms': 0.7.31
    dev: false

  /@types/express-serve-static-core/4.17.26:
    resolution: {integrity: sha512-zeu3tpouA043RHxW0gzRxwCHchMgftE8GArRsvYT0ByDMbn19olQHx5jLue0LxWY6iYtXb7rXmuVtSkhy9YZvQ==}
>>>>>>> 0d24905e
    dependencies:
      '@types/node': 16.11.22
      '@types/qs': 6.9.7
      '@types/range-parser': 1.2.4
    dev: false

  /@types/express-serve-static-core/4.17.28:
    resolution: {integrity: sha512-P1BJAEAW3E2DJUlkgq4tOL3RyMunoWXqbSCygWo5ZIWTjUgN1YnaXWW4VWl/oc8vs/XoYibEGBKP0uZyF4AHig==}
    dependencies:
      '@types/node': 16.11.22
      '@types/qs': 6.9.7
      '@types/range-parser': 1.2.4
    dev: false

  /@types/express/4.17.13:
    resolution: {integrity: sha512-6bSZTPaTIACxn48l50SR+axgrqm6qXFIxrdAKaG6PaJk3+zuUr35hBlgT7vOmJcum+OEaIBLtHV/qloEAFITeA==}
    dependencies:
      '@types/body-parser': 1.19.2
      '@types/express-serve-static-core': 4.17.26
      '@types/qs': 6.9.7
      '@types/serve-static': 1.13.10
    dev: false

  /@types/glob/7.2.0:
    resolution: {integrity: sha512-ZUxbzKl0IfJILTS6t7ip5fQQM/J3TJYubDm3nMbgubNNYS62eXeUpoLUC8/7fJNiFYHTrGPQn7hspDUzIHX3UA==}
    dependencies:
      '@types/minimatch': 3.0.5
      '@types/node': 16.11.22
    dev: false

  /@types/inflected/1.1.29:
    resolution: {integrity: sha1-jvcX3PYY2EWE9QYQjqhc2FL206s=}
    dev: false

  /@types/ioredis/4.28.7:
    resolution: {integrity: sha512-jnSGCD2/TPk02j6v6CGqaCEl0LbmLgK6jUuk/AFaSNUBV+SCHiG7E7fnwJreN6hw9GqtLAFkJs4zFbkJrz11mQ==}
    dependencies:
      '@types/node': 16.11.22
    dev: false

  /@types/istanbul-lib-coverage/2.0.3:
    resolution: {integrity: sha512-sz7iLqvVUg1gIedBOvlkxPlc8/uVzyS5OwGz1cKjXzkl3FpL3al0crU8YGU1WoHkxn0Wxbw5tyi6hvzJKNzFsw==}
    dev: false

  /@types/istanbul-lib-report/3.0.0:
    resolution: {integrity: sha512-plGgXAPfVKFoYfa9NpYDAkseG+g6Jr294RqeqcqDixSbU34MZVJRi/P+7Y8GDpzkEwLaGZZOpKIEmeVZNtKsrg==}
    dependencies:
      '@types/istanbul-lib-coverage': 2.0.3
    dev: false

  /@types/istanbul-reports/3.0.1:
    resolution: {integrity: sha512-c3mAZEuK0lvBp8tmuL74XRKn1+y2dcwOUpH7x4WrF6gk1GIgiluDRgMYQtw2OFcBvAJWlt6ASU3tSqxp0Uu0Aw==}
    dependencies:
      '@types/istanbul-lib-report': 3.0.0
    dev: false

  /@types/long/4.0.1:
    resolution: {integrity: sha512-5tXH6Bx/kNGd3MgffdmP4dy2Z+G4eaXw0SE81Tq3BNadtnMR5/ySMzX4SLEzHJzSmPNn4HIdpQsBvXMUykr58w==}
    dev: false

  /@types/mime/1.3.2:
    resolution: {integrity: sha512-YATxVxgRqNH6nHEIsvg6k2Boc1JHI9ZbH5iWFFv/MTkchz3b1ieGDa5T0a9RznNdI0KhVbdbWSN+KWWrQZRxTw==}
    dev: false

  /@types/minimatch/3.0.5:
    resolution: {integrity: sha512-Klz949h02Gz2uZCMGwDUSDS1YBlTdDDgbWHi+81l29tQALUtvz4rAYi5uoVhE5Lagoq6DeqAUlbrHvW/mXDgdQ==}
    dev: false

  /@types/mocha/9.0.0:
    resolution: {integrity: sha512-scN0hAWyLVAvLR9AyW7HoFF5sJZglyBsbPuHO4fv7JRvfmPBMfp1ozWqOf/e4wwPNxezBZXRfWzMb6iFLgEVRA==}
    dev: false

<<<<<<< HEAD
=======
  /@types/mocha/9.1.0:
    resolution: {integrity: sha512-QCWHkbMv4Y5U9oW10Uxbr45qMMSzl4OzijsozynUAgx3kEHUdXB00udx2dWDQ7f2TU2a2uuiFaRZjCe3unPpeg==}
    dev: false

  /@types/ms/0.7.31:
    resolution: {integrity: sha512-iiUgKzV9AuaEkZqkOLDIvlQiL6ltuZd9tGcW3gwpnX8JbuiuhFlEGmmFXEXkN50Cvq7Os88IY2v0dkDqXYWVgA==}
    dev: false

>>>>>>> 0d24905e
  /@types/node-fetch/2.5.12:
    resolution: {integrity: sha512-MKgC4dlq4kKNa/mYrwpKfzQMB5X3ee5U6fSprkKpToBqBmX4nFZL9cW5jl6sWn+xpRJ7ypWh2yyqqr8UUCstSw==}
    dependencies:
      '@types/node': 16.11.22
      form-data: 3.0.1
    dev: false

  /@types/node/10.17.60:
    resolution: {integrity: sha512-F0KIgDJfy2nA3zMLmWGKxcH2ZVEtCZXHHdOQs2gSaQ27+lNeEfGxzkIw90aXswATX7AZ33tahPbzy6KAfUreVw==}
    dev: false

  /@types/node/16.11.22:
    resolution: {integrity: sha512-DYNtJWauMQ9RNpesl4aVothr97/tIJM8HbyOXJ0AYT1Z2bEjLHyfjOBPAQQVMLf8h3kSShYfNk8Wnto8B2zHUA==}
    dev: false

  /@types/normalize-package-data/2.4.1:
    resolution: {integrity: sha512-Gj7cI7z+98M282Tqmp2K5EIsoouUEzbBJhQQzDE3jSIRk6r9gsz0oUokqIUR4u1R3dMHo0pDHM7sNOHyhulypw==}
    dev: false

  /@types/pg/8.6.4:
    resolution: {integrity: sha512-uYA7UMVzDFpJobCrqwW/iWkFmvizy6knIUgr0Quaw7K1Le3ZnF7hI3bKqFoxPZ+fju1Sc7zdTvOl9YfFZPcmeA==}
    dependencies:
      '@types/node': 16.11.22
      pg-protocol: 1.5.0
      pg-types: 2.2.0
    dev: false

  /@types/qs/6.9.7:
    resolution: {integrity: sha512-FGa1F62FT09qcrueBA6qYTrJPVDzah9a+493+o2PCXsesWHIn27G98TsSMs3WPNbZIEj4+VJf6saSFpvD+3Zsw==}
    dev: false

  /@types/range-parser/1.2.4:
    resolution: {integrity: sha512-EEhsLsD6UsDM1yFhAvy0Cjr6VwmpMWqFBCb9w07wVugF7w9nfajxLuVmngTIpgS6svCnm6Vaw+MZhoDCKnOfsw==}
    dev: false

  /@types/semver/7.3.9:
    resolution: {integrity: sha512-L/TMpyURfBkf+o/526Zb6kd/tchUP3iBDEPjqjb+U2MAJhVRxxrmr2fwpe08E7QsV7YLcpq0tUaQ9O9x97ZIxQ==}
    dev: false

  /@types/serve-static/1.13.10:
    resolution: {integrity: sha512-nCkHGI4w7ZgAdNkrEu0bv+4xNV/XDqW+DydknebMOQwkpDGx8G+HTlj7R7ABI8i8nKxVw0wtKPi1D+lPOkh4YQ==}
    dependencies:
      '@types/mime': 1.3.2
      '@types/node': 16.11.22
    dev: false

  /@types/stack-utils/2.0.1:
    resolution: {integrity: sha512-Hl219/BT5fLAaz6NDkSuhzasy49dwQS/DSdu4MdggFB8zcXv7vflBI3xp7FEmkmdDkBUI2bPUNeMttp2knYdxw==}
    dev: false

  /@types/stoppable/1.1.1:
    resolution: {integrity: sha512-b8N+fCADRIYYrGZOcmOR8ZNBOqhktWTB/bMUl5LvGtT201QKJZOOH5UsFyI3qtteM6ZAJbJqZoBcLqqxKIwjhw==}
    dependencies:
      '@types/node': 16.11.22
    dev: false

  /@types/websocket/1.0.5:
    resolution: {integrity: sha512-NbsqiNX9CnEfC1Z0Vf4mE1SgAJ07JnRYcNex7AJ9zAVzmiGHmjKFEk7O4TJIsgv2B1sLEb6owKFZrACwdYngsQ==}
    dependencies:
      '@types/node': 16.11.22
    dev: false

  /@types/yargs-parser/20.2.1:
    resolution: {integrity: sha512-7tFImggNeNBVMsn0vLrpn1H1uPrUBdnARPTpZoitY37ZrdJREzf7I16tMrlK3hen349gr1NYh8CmZQa7CTG6Aw==}
    dev: false

  /@types/yargs/16.0.4:
    resolution: {integrity: sha512-T8Yc9wt/5LbJyCaLiHPReJa0kApcIgJ7Bn735GjItUfh08Z1pJvu8QZqb9s+mMvKV6WUQRV7K2R46YbjMXTTJw==}
    dependencies:
      '@types/yargs-parser': 20.2.1
    dev: false

  /@types/yargs/17.0.8:
    resolution: {integrity: sha512-wDeUwiUmem9FzsyysEwRukaEdDNcwbROvQ9QGRKaLI6t+IltNzbn4/i4asmB10auvZGQCzSQ6t0GSczEThlUXw==}
    dependencies:
      '@types/yargs-parser': 20.2.1
    dev: false

  /@types/zen-observable/0.8.3:
    resolution: {integrity: sha512-fbF6oTd4sGGy0xjHPKAt+eS2CrxJ3+6gQ3FGcBoIJR2TLAyCkCyI8JqZNy+FeON0AhVgNJoUumVoZQjBFUqHkw==}
    dev: false

  /@ungap/promise-all-settled/1.1.2:
    resolution: {integrity: sha512-sL/cEvJWAnClXw0wHk85/2L0G6Sj8UB0Ctc1TEMbKSsmpRosqhwj9gWgFRZSrBr2f9tiXISwNhCPmlfqUqyb9Q==}
    dev: false

  /abbrev/1.1.1:
    resolution: {integrity: sha512-nne9/IiQ/hzIhY6pdDnbBtz7DjPTKrY00P/zvPSm5pOFkl6xuGrGnXn/VtTNNfNtAfZ9/1RtehkszU9qcTii0Q==}
    dev: false

  /accepts/1.3.7:
    resolution: {integrity: sha512-Il80Qs2WjYlJIBNzNkK6KYqlVMTbZLXgHx2oT0pU/fjRHyEp+PEfEPY0R3WCwAGVOtauxh1hOxNgIf5bv7dQpA==}
    engines: {node: '>= 0.6'}
    dependencies:
      mime-types: 2.1.34
      negotiator: 0.6.2
    dev: false

<<<<<<< HEAD
  /ajv/8.8.2:
    resolution: {integrity: sha512-x9VuX+R/jcFj1DHo/fCp99esgGDWiHENrKxaCENuCxpoMCmAt/COCGVDwA7kleEpEzJjDnvh3yGoOuLu0Dtllw==}
=======
  /agent-base/6.0.2:
    resolution: {integrity: sha512-RZNwNclF7+MS/8bDg70amg32dyeZGZxiDuQmZxKLAlQjr3jGyLx+4Kkk58UO7D2QdgFIQCovuSuZESne6RG6XQ==}
    engines: {node: '>= 6.0.0'}
    dependencies:
      debug: 4.3.3
    transitivePeerDependencies:
      - supports-color
    dev: false

  /agentkeepalive/4.2.0:
    resolution: {integrity: sha512-0PhAp58jZNw13UJv7NVdTGb0ZcghHUb3DrZ046JiiJY/BOaTTpbwdHq2VObPCBV8M2GPh7sgrJ3AQ8Ey468LJw==}
    engines: {node: '>= 8.0.0'}
    dependencies:
      debug: 4.3.3
      depd: 1.1.2
      humanize-ms: 1.2.1
    transitivePeerDependencies:
      - supports-color
    dev: false

  /aggregate-error/3.1.0:
    resolution: {integrity: sha512-4I7Td01quW/RpocfNayFdFVk1qSuoh0E7JrbRJ16nH01HhKFQ88INq9Sd+nd72zqRySlr9BmDA8xlEJ6vJMrYA==}
    engines: {node: '>=8'}
    dependencies:
      clean-stack: 2.2.0
      indent-string: 4.0.0
    dev: false

  /ajv/8.9.0:
    resolution: {integrity: sha512-qOKJyNj/h+OWx7s5DePL6Zu1KeM9jPZhwBqs+7DzP6bGOvqzVCSf0xueYmVuaC/oQ/VtS2zLMLHdQFbkka+XDQ==}
>>>>>>> 0d24905e
    dependencies:
      fast-deep-equal: 3.1.3
      json-schema-traverse: 1.0.0
      require-from-string: 2.0.2
      uri-js: 4.4.1
    dev: false

  /ansi-colors/4.1.1:
    resolution: {integrity: sha512-JoX0apGbHaUJBNl6yF+p6JAFYZ666/hhCGKN5t9QFjbJQKUU/g8MNbFDbvfrgKXvI1QpZplPOnwIo99lX/AAmA==}
    engines: {node: '>=6'}
    dev: false

  /ansi-escapes/3.2.0:
    resolution: {integrity: sha512-cBhpre4ma+U0T1oM5fXg7Dy1Jw7zzwv7lt/GoCpr+hDQJoYnKVPLL4dCvSEFMmQurOQvSrwT7SL/DAlhBI97RQ==}
    engines: {node: '>=4'}
    dev: false

  /ansi-escapes/4.3.2:
    resolution: {integrity: sha512-gKXj5ALrKWQLsYG9jlTRmR/xKluxHV+Z9QEwNIgCfM1/uwPMCuzVVnh5mwTd+OuBZcwSIMbqssNWRm1lE51QaQ==}
    engines: {node: '>=8'}
    dependencies:
      type-fest: 0.21.3
    dev: false

  /ansi-regex/2.1.1:
    resolution: {integrity: sha1-w7M6te42DYbg5ijwRorn7yfWVN8=}
    engines: {node: '>=0.10.0'}
    dev: false

  /ansi-regex/3.0.0:
    resolution: {integrity: sha1-7QMXwyIGT3lGbAKWa922Bas32Zg=}
    engines: {node: '>=4'}
    dev: false

  /ansi-regex/5.0.1:
    resolution: {integrity: sha512-quJQXlTSUGL2LH9SUXo8VwsY4soanhgo6LNSm84E1LBcE8s3O0wpdiRzyR9z/ZZJMlMWv37qOOb9pdJlMUEKFQ==}
    engines: {node: '>=8'}
    dev: false

  /ansi-styles/2.2.1:
    resolution: {integrity: sha1-tDLdM1i2NM914eRmQ2gkBTPB3b4=}
    engines: {node: '>=0.10.0'}
    dev: false

  /ansi-styles/3.2.1:
    resolution: {integrity: sha512-VT0ZI6kZRdTh8YyJw3SMbYm/u+NqfsAxEpWO0Pf9sq8/e94WxxOpPKx9FR1FlyCtOVDNOQ+8ntlqFxiRc+r5qA==}
    engines: {node: '>=4'}
    dependencies:
      color-convert: 1.9.3
    dev: false

  /ansi-styles/4.3.0:
    resolution: {integrity: sha512-zbB9rCJAT1rbjiVDb2hqKFHNYLxgtk8NURxZ3IZwD3F6NtxbXZQCnnSi1Lkx+IDohdPlFp222wVALIheZJQSEg==}
    engines: {node: '>=8'}
    dependencies:
      color-convert: 2.0.1
    dev: false

  /ansi-styles/5.2.0:
    resolution: {integrity: sha512-Cxwpt2SfTzTtXcfOlzGEee8O+c+MmUgGrNiBcXnuWxuFJHe6a5Hz7qwhwe5OgaSYI0IJvkLqWX1ASG+cJOkEiA==}
    engines: {node: '>=10'}
    dev: false

  /ansicolors/0.3.2:
    resolution: {integrity: sha1-ZlWX3oap/+Oqm/vmyuXG6kJrSXk=}
    dev: false

  /any-promise/1.3.0:
    resolution: {integrity: sha1-q8av7tzqUugJzcA3au0845Y10X8=}
    dev: false

  /anymatch/3.1.2:
    resolution: {integrity: sha512-P43ePfOAIupkguHUycrc4qJ9kz8ZiuOUijaETwX7THt0Y/GNK7v0aa8rY816xWjZ7rJdA5XdMcpVFTKMq+RvWg==}
    engines: {node: '>= 8'}
    dependencies:
      normalize-path: 3.0.0
      picomatch: 2.3.0
    dev: false

  /apollo-datasource/3.3.1:
    resolution: {integrity: sha512-Z3a8rEUXVPIZ1p8xrFL8bcNhWmhOmovgDArvwIwmJOBnh093ZpRfO+ESJEDAN4KswmyzCLDAwjsW4zQOONdRUw==}
    engines: {node: '>=12.0'}
    dependencies:
      apollo-server-caching: 3.3.0
      apollo-server-env: 4.2.1
    transitivePeerDependencies:
      - encoding
    dev: false

  /apollo-reporting-protobuf/3.3.0:
    resolution: {integrity: sha512-51Jwrg0NvHJfKz7TIGU8+Os3rUAqWtXeKRsRtKYtTeMSBPNhzz8UoGjAB3XyVmUXRE3IRmLtDPDRFL7qbxMI/w==}
    dependencies:
      '@apollo/protobufjs': 1.2.2
    dev: false

  /apollo-server-caching/3.3.0:
    resolution: {integrity: sha512-Wgcb0ArjZ5DjQ7ID+tvxUcZ7Yxdbk5l1MxZL8D8gkyjooOkhPNzjRVQ7ubPoXqO54PrOMOTm1ejVhsF+AfIirQ==}
    engines: {node: '>=12.0'}
    dependencies:
      lru-cache: 6.0.0
    dev: false

  /apollo-server-core/3.6.2_graphql@15.8.0:
    resolution: {integrity: sha512-GNx41BnpH/yvGv7nTt4bQXuH5BDVs9CBQawfOcgtVdoVoWkazv1Dwy1muqPa7WDt2rk9oY+P6QymtJpBAtmzhg==}
    engines: {node: '>=12.0'}
    peerDependencies:
      graphql: ^15.3.0 || ^16.0.0
    dependencies:
      '@apollographql/apollo-tools': 0.5.2
      '@apollographql/graphql-playground-html': 1.6.29
      '@graphql-tools/mock': 8.4.4_graphql@15.8.0
      '@graphql-tools/schema': 8.3.1_graphql@15.8.0
      '@josephg/resolvable': 1.0.1
      apollo-datasource: 3.3.1
      apollo-reporting-protobuf: 3.3.0
      apollo-server-caching: 3.3.0
      apollo-server-env: 4.2.1
      apollo-server-errors: 3.3.1_graphql@15.8.0
      apollo-server-plugin-base: 3.5.1_graphql@15.8.0
      apollo-server-types: 3.5.1_graphql@15.8.0
      async-retry: 1.3.3
      fast-json-stable-stringify: 2.1.0
      graphql: 15.8.0
      graphql-tag: 2.12.6_graphql@15.8.0
      lodash.sortby: 4.7.0
      loglevel: 1.8.0
      lru-cache: 6.0.0
      sha.js: 2.4.11
      uuid: 8.3.2
    transitivePeerDependencies:
      - encoding
    dev: false

  /apollo-server-env/4.2.1:
    resolution: {integrity: sha512-vm/7c7ld+zFMxibzqZ7SSa5tBENc4B0uye9LTfjJwGoQFY5xsUPH5FpO5j0bMUDZ8YYNbrF9SNtzc5Cngcr90g==}
    engines: {node: '>=12.0'}
    dependencies:
      node-fetch: 2.6.7
    transitivePeerDependencies:
      - encoding
    dev: false

  /apollo-server-errors/3.3.1_graphql@15.8.0:
    resolution: {integrity: sha512-xnZJ5QWs6FixHICXHxUfm+ZWqqxrNuPlQ+kj5m6RtEgIpekOPssH/SD9gf2B4HuWV0QozorrygwZnux8POvyPA==}
    engines: {node: '>=12.0'}
    peerDependencies:
      graphql: ^15.3.0 || ^16.0.0
    dependencies:
      graphql: 15.8.0
    dev: false

  /apollo-server-express/3.6.2_express@4.17.2+graphql@15.8.0:
    resolution: {integrity: sha512-C/guyWmewY/7rjI1Y2Fdpvq0TgF3F/7kTWcGzQhRe/h31ehvFFCeulrmxJ0MEpnIPB3eX7WHS2DZnyuJplsHKQ==}
    engines: {node: '>=12.0'}
    peerDependencies:
      express: ^4.17.1
      graphql: ^15.3.0 || ^16.0.0
    dependencies:
      '@types/accepts': 1.3.5
      '@types/body-parser': 1.19.2
      '@types/cors': 2.8.12
      '@types/express': 4.17.13
      '@types/express-serve-static-core': 4.17.28
      accepts: 1.3.7
      apollo-server-core: 3.6.2_graphql@15.8.0
      apollo-server-types: 3.5.1_graphql@15.8.0
      body-parser: 1.19.1
      cors: 2.8.5
      express: 4.17.2
      graphql: 15.8.0
      parseurl: 1.3.3
    transitivePeerDependencies:
      - encoding
    dev: false

  /apollo-server-plugin-base/3.5.1_graphql@15.8.0:
    resolution: {integrity: sha512-wgDHz3lLrCqpecDky3z6AOQ0vik0qs0Cya/Ti6n3ESYXJ9MdK3jE/QunATIrOYYJaa+NKl9V7YwU+/bojNfFuQ==}
    engines: {node: '>=12.0'}
    peerDependencies:
      graphql: ^15.3.0 || ^16.0.0
    dependencies:
      apollo-server-types: 3.5.1_graphql@15.8.0
      graphql: 15.8.0
    transitivePeerDependencies:
      - encoding
    dev: false

  /apollo-server-types/3.5.1_graphql@15.8.0:
    resolution: {integrity: sha512-zG7xLl4mmHuZMAYOfjWKHY/IC/GgIkJ3HnYuR7FRrnPpRA9Yt5Kf1M1rjm1Esuqzpb/dt8pM7cX40QaIQObCYQ==}
    engines: {node: '>=12.0'}
    peerDependencies:
      graphql: ^15.3.0 || ^16.0.0
    dependencies:
      apollo-reporting-protobuf: 3.3.0
      apollo-server-caching: 3.3.0
      apollo-server-env: 4.2.1
      graphql: 15.8.0
    transitivePeerDependencies:
      - encoding
    dev: false

  /app-root-path/3.0.0:
    resolution: {integrity: sha512-qMcx+Gy2UZynHjOHOIXPNvpf+9cjvk3cWrBBK7zg4gH9+clobJRb9NGzcT7mQTcV/6Gm/1WelUtqxVXnNlrwcw==}
    engines: {node: '>= 6.0.0'}
    dev: false

  /aproba/2.0.0:
    resolution: {integrity: sha512-lYe4Gx7QT+MKGbDsA+Z+he/Wtef0BiwDOlK/XkBrdfsh9J/jPPXbX0tE9x9cl27Tmu5gg3QUbUrQYa/y+KOHPQ==}
    dev: false

  /are-we-there-yet/2.0.0:
    resolution: {integrity: sha512-Ci/qENmwHnsYo9xKIcUJN5LeDKdJ6R1Z1j9V/J5wyq8nh/mYPEpIKJbBZXtZjG04HiK7zV/p6Vs9952MrMeUIw==}
    engines: {node: '>=10'}
    dependencies:
      delegates: 1.0.0
      readable-stream: 3.6.0
    dev: false

  /argparse/1.0.10:
    resolution: {integrity: sha512-o5Roy6tNG4SL/FOkCAN6RzjiakZS25RLYFrcMttJqbdd8BWrnA+fGz57iN5Pb06pvBGvl5gQ0B48dJlslXvoTg==}
    dependencies:
      sprintf-js: 1.0.3
    dev: false

  /argparse/2.0.1:
    resolution: {integrity: sha512-8+9WqebbFzpX9OR+Wa6O29asIogeRMzcGtAINdpMHHyAg10f05aSFVBbcEqGf/PXw1EjAZ+q2/bEBg3DvurK3Q==}
    dev: false

  /array-differ/3.0.0:
    resolution: {integrity: sha512-THtfYS6KtME/yIAhKjZ2ul7XI96lQGHRputJQHO80LAWQnuGP4iCIN8vdMRboGbIEYBwU33q8Tch1os2+X0kMg==}
    engines: {node: '>=8'}
    dev: false

  /array-flatten/1.1.1:
    resolution: {integrity: sha1-ml9pkFGx5wczKPKgCJaLZOopVdI=}
    dev: false

  /array-union/2.1.0:
    resolution: {integrity: sha512-HGyxoOTYUyCM6stUe6EJgnd4EoewAI7zMdfqO+kGjnlZmBDz/cR5pf8r/cR4Wq60sL/p0IkcjUEEPwS3GFrIyw==}
    engines: {node: '>=8'}
    dev: false

  /arrify/2.0.1:
    resolution: {integrity: sha512-3duEwti880xqi4eAMN8AyR4a0ByT90zoYdLlevfrvU43vb0YZwZVfxOgxWrLXXXpyugL0hNZc9G6BiB5B3nUug==}
    engines: {node: '>=8'}
    dev: false

  /asap/2.0.6:
    resolution: {integrity: sha1-5QNHYR1+aQlDIIu9r+vLwvuGbUY=}
    dev: false

  /async-retry/1.3.3:
    resolution: {integrity: sha512-wfr/jstw9xNi/0teMHrRW7dsz3Lt5ARhYNZ2ewpadnhaIp5mbALhOAP+EAdsC7t4Z6wqsDVv9+W6gm1Dk9mEyw==}
    dependencies:
      retry: 0.13.1
    dev: false

  /async/0.9.2:
    resolution: {integrity: sha1-rqdNXmHB+JlhO/ZL2mbUx48v0X0=}
    dev: false

  /asynckit/0.4.0:
    resolution: {integrity: sha1-x57Zf380y48robyXkLzDZkdLS3k=}
    dev: false

  /at-least-node/1.0.0:
    resolution: {integrity: sha512-+q/t7Ekv1EDY2l6Gda6LLiX14rU9TV20Wa3ofeQmwPFZbOMo9DXrLbOjFaaclkXKWidIaopwAObQDqwWtGUjqg==}
    engines: {node: '>= 4.0.0'}
    dev: false

  /aws-sdk/2.1066.0:
    resolution: {integrity: sha512-9BZPdJgIvau8Jf2l3PxInNqQd733uKLqGGDywMV71duxNTLgdBZe2zvCkbgl22+ldC8R2LVMdS64DzchfQIxHg==}
    engines: {node: '>= 10.0.0'}
    dependencies:
      buffer: 4.9.2
      events: 1.1.1
      ieee754: 1.1.13
      jmespath: 0.16.0
      querystring: 0.2.0
      sax: 1.2.1
      url: 0.10.3
      uuid: 3.3.2
      xml2js: 0.4.19
    dev: false

  /b4a/1.3.1:
    resolution: {integrity: sha512-ULHjbJGjZcdA5bugDNAAcMA6GWXX/9N10I6AQc14TH+Sr7bMfT+NHuJnOFGPJWLtzYa6Tz+PnFD2D/1bISLLZQ==}
    dev: false

  /balanced-match/1.0.2:
    resolution: {integrity: sha512-3oSeUO0TMV67hN1AmbXsK4yaqU7tjiHlbxRDZOpH0KW9+CeX4bRAaX0Anxt0tx2MrpRpWwQaPwIlISEJhYU5Pw==}
    dev: false

  /base-x/3.0.9:
    resolution: {integrity: sha512-H7JU6iBHTal1gp56aKoaa//YUxEaAOUiydvrV/pILqIHXTtqxSkATOnDA2u+jZ/61sD+L/412+7kzXRtWukhpQ==}
    dependencies:
      safe-buffer: 5.2.1
    dev: false

  /base64-js/1.5.1:
    resolution: {integrity: sha512-AKpaYlHn8t4SVbOHCy+b5+KKgvR4vrsD8vbvrbiQJps7fKDTkjkDry6ji0rUJjC0kzbNePLwzxq8iypo41qeWA==}
    dev: false

  /before-after-hook/2.2.2:
    resolution: {integrity: sha512-3pZEU3NT5BFUo/AD5ERPWOgQOCZITni6iavr5AUw5AUwQjMlI0kzu5btnyD39AF0gUEsDPwJT+oY1ORBJijPjQ==}
    dev: false

  /bin-links/3.0.0:
    resolution: {integrity: sha512-fC7kPWcEkAWBgCKxmAMqZldlIeHsXwQy9JXzrppAVQiukGiDKxmYesJcBKWu6UMwx/5GOfo10wtK/4zy+Xt/mg==}
    engines: {node: ^12.13.0 || ^14.15.0 || >=16}
    dependencies:
      cmd-shim: 4.1.0
      mkdirp-infer-owner: 2.0.0
      npm-normalize-package-bin: 1.0.1
      read-cmd-shim: 2.0.0
      rimraf: 3.0.2
      write-file-atomic: 4.0.0
    dev: false

  /binary-extensions/2.2.0:
    resolution: {integrity: sha512-jDctJ/IVQbZoJykoeHbhXpOlNBqGNcwXJKJog42E5HDPUwQTSdjCHdihjj0DlnheQ7blbT6dHOafNAiS8ooQKA==}
    engines: {node: '>=8'}
    dev: false

  /binaryextensions/4.18.0:
    resolution: {integrity: sha512-PQu3Kyv9dM4FnwB7XGj1+HucW+ShvJzJqjuw1JkKVs1mWdwOKVcRjOi+pV9X52A0tNvrPCsPkbFFQb+wE1EAXw==}
    engines: {node: '>=0.8'}
    dev: false

  /bintrees/1.0.1:
    resolution: {integrity: sha1-DmVcm5wkNeqraL9AJyJtK1WjRSQ=}
    dev: false

  /bl/4.1.0:
    resolution: {integrity: sha512-1W07cM9gS6DcLperZfFSj+bWLtaPGSOHWhPiGzXmvVJbRLdG82sH/Kn8EtW1VqWVA54AKf2h5k5BbnIbwF3h6w==}
    dependencies:
      buffer: 5.7.1
      inherits: 2.0.4
      readable-stream: 3.6.0
    dev: false

  /blake2b-wasm/2.4.0:
    resolution: {integrity: sha512-S1kwmW2ZhZFFFOghcx73+ZajEfKBqhP82JMssxtLVMxlaPea1p9uoLiUZ5WYyHn0KddwbLc+0vh4wR0KBNoT5w==}
    dependencies:
      b4a: 1.3.1
      nanoassert: 2.0.0
    dev: false

  /blake2b/2.1.4:
    resolution: {integrity: sha512-AyBuuJNI64gIvwx13qiICz6H6hpmjvYS5DGkG6jbXMOT8Z3WUJ3V1X0FlhIoT1b/5JtHE3ki+xjtMvu1nn+t9A==}
    dependencies:
      blake2b-wasm: 2.4.0
      nanoassert: 2.0.0
    dev: false

  /bluebird/3.7.2:
    resolution: {integrity: sha512-XpNj6GDQzdfW+r2Wnn7xiSAd7TM3jzkxGXBGTtWKuSXv1xUV+azxAm8jdWZN06QTQk+2N2XB9jRDkvbmQmcRtg==}
    dev: false

  /bn.js/4.12.0:
    resolution: {integrity: sha512-c98Bf3tPniI+scsdk237ku1Dc3ujXQTSgyiPUDEOe7tRkhrqridvh8klBv0HCEso1OLOYcHuCv/cS6DNxKH+ZA==}
    dev: false

  /body-parser/1.19.1:
    resolution: {integrity: sha512-8ljfQi5eBk8EJfECMrgqNGWPEY5jWP+1IzkzkGdFFEwFQZZyaZ21UqdaHktgiMlH0xLHqIFtE/u2OYE5dOtViA==}
    engines: {node: '>= 0.8'}
    dependencies:
      bytes: 3.1.1
      content-type: 1.0.4
      debug: 2.6.9
      depd: 1.1.2
      http-errors: 1.8.1
      iconv-lite: 0.4.24
      on-finished: 2.3.0
      qs: 6.9.6
      raw-body: 2.4.2
      type-is: 1.6.18
    dev: false

  /brace-expansion/1.1.11:
    resolution: {integrity: sha512-iCuPHDFgrHX7H2vEI/5xpz07zSHB00TpugqhmYtVmMO6518mCuRMoOYFldEBl0g187ufozdaHgWKcYFb61qGiA==}
    dependencies:
      balanced-match: 1.0.2
      concat-map: 0.0.1
    dev: false

  /braces/3.0.2:
    resolution: {integrity: sha512-b8um+L1RzM3WDSzvhm6gIz1yfTbBt6YTlcEKAvsmqCZZFw46z626lVj9j1yEPW33H5H+lBQpZMP1k8l+78Ha0A==}
    engines: {node: '>=8'}
    dependencies:
      fill-range: 7.0.1
    dev: false

  /browser-stdout/1.3.1:
    resolution: {integrity: sha512-qhAVI1+Av2X7qelOfAIYwXONood6XlZE/fXaBSmW/T5SzLAmCgzi+eiWE7fUvbHaeNBQH13UftjpXxsfLkMpgw==}
    dev: false

  /btoa-lite/1.0.0:
    resolution: {integrity: sha1-M3dm2hWAEhD92VbCLpxokaudAzc=}
    dev: false

  /buffer-writer/2.0.0:
    resolution: {integrity: sha512-a7ZpuTZU1TRtnwyCNW3I5dc0wWNC3VR9S++Ewyk2HHZdrO3CQJqSpd+95Us590V6AL7JqUAH2IwZ/398PmNFgw==}
    engines: {node: '>=4'}
    dev: false

  /buffer/4.9.2:
    resolution: {integrity: sha512-xq+q3SRMOxGivLhBNaUdC64hDTQwejJ+H0T/NB1XMtTVEwNTrfFF3gAxiyW0Bu/xWEGhjVKgUcMhCrUy2+uCWg==}
    dependencies:
      base64-js: 1.5.1
      ieee754: 1.2.1
      isarray: 1.0.0
    dev: false

  /buffer/5.7.1:
    resolution: {integrity: sha512-EHcyIPBQ4BSGlvjB16k5KgAJ27CIsHY/2JBmCRReo48y9rQ3MaUzWX3KVlBa4U7MyX02HdVj0K7C3WaB3ju7FQ==}
    dependencies:
      base64-js: 1.5.1
      ieee754: 1.2.1
    dev: false

  /buffer/6.0.3:
    resolution: {integrity: sha512-FTiCpNxtwiZZHEZbcbTIcZjERVICn9yq/pDFkTl95/AxzD1naBctN7YO68riM/gLSDY7sdrMby8hofADYuuqOA==}
    dependencies:
      base64-js: 1.5.1
      ieee754: 1.2.1
    dev: false

  /bufferutil/4.0.5:
    resolution: {integrity: sha512-HTm14iMQKK2FjFLRTM5lAVcyaUzOnqbPtesFIvREgXpJHdQm8bWS+GkQgIkfaBYRHuCnea7w8UVNfwiAQhlr9A==}
    engines: {node: '>=6.14.2'}
    requiresBuild: true
    dependencies:
      node-gyp-build: 4.3.0
    dev: false

  /builtins/1.0.3:
    resolution: {integrity: sha1-y5T662HIaWRR2zZTThQi+U8K7og=}
    dev: false

  /bytes/3.1.1:
    resolution: {integrity: sha512-dWe4nWO/ruEOY7HkUJ5gFt1DCFV9zPRoJr8pV0/ASQermOZjtq8jMjOprC0Kd10GLN+l7xaUPvxzJFWtxGu8Fg==}
    engines: {node: '>= 0.8'}
    dev: false

  /cacache/15.3.0:
    resolution: {integrity: sha512-VVdYzXEn+cnbXpFgWs5hTT7OScegHVmLhJIR8Ufqk3iFD6A6j5iSX1KuBTfNEv4tdJWE2PzA6IVFtcLC7fN9wQ==}
    engines: {node: '>= 10'}
    dependencies:
      '@npmcli/fs': 1.1.0
      '@npmcli/move-file': 1.1.2
      chownr: 2.0.0
      fs-minipass: 2.1.0
      glob: 7.2.0
      infer-owner: 1.0.4
      lru-cache: 6.0.0
      minipass: 3.1.6
      minipass-collect: 1.0.2
      minipass-flush: 1.0.5
      minipass-pipeline: 1.2.4
      mkdirp: 1.0.4
      p-map: 4.0.0
      promise-inflight: 1.0.1
      rimraf: 3.0.2
      ssri: 8.0.1
      tar: 6.1.11
      unique-filename: 1.1.1
    dev: false

  /cacheable-request/6.1.0:
    resolution: {integrity: sha512-Oj3cAGPCqOZX7Rz64Uny2GYAZNliQSqfbePrgAQ1wKAihYmCUnraBtJtKcGR4xz7wF+LoJC+ssFZvv5BgF9Igg==}
    engines: {node: '>=8'}
    dependencies:
      clone-response: 1.0.2
      get-stream: 5.2.0
      http-cache-semantics: 4.1.0
      keyv: 3.1.0
      lowercase-keys: 2.0.0
      normalize-url: 4.5.1
      responselike: 1.0.2
    dev: false

  /camelcase/3.0.0:
    resolution: {integrity: sha1-MvxLn82vhF/N9+c7uXysImHwqwo=}
    engines: {node: '>=0.10.0'}
    dev: false

  /camelcase/6.3.0:
    resolution: {integrity: sha512-Gmy6FhYlCY7uOElZUSbxo2UCDH8owEk996gkbrpsgGtrJLM3J7jGxl9Ic7Qwwj4ivOE5AWZWRMecDdF7hqGjFA==}
    engines: {node: '>=10'}
    dev: false

  /cardinal/2.1.1:
    resolution: {integrity: sha1-fMEFXYItISlU0HsIXeolHMe8VQU=}
    hasBin: true
    dependencies:
      ansicolors: 0.3.2
      redeyed: 2.1.1
    dev: false

  /chalk/1.1.3:
    resolution: {integrity: sha1-qBFcVeSnAv5NFQq9OHKCKn4J/Jg=}
    engines: {node: '>=0.10.0'}
    dependencies:
      ansi-styles: 2.2.1
      escape-string-regexp: 1.0.5
      has-ansi: 2.0.0
      strip-ansi: 3.0.1
      supports-color: 2.0.0
    dev: false

  /chalk/2.4.2:
    resolution: {integrity: sha512-Mti+f9lpJNcwF4tWV8/OrTTtF1gZi+f8FqlyAdouralcFWFQWF2+NgCHShjkCb+IFBLq9buZwE1xckQU4peSuQ==}
    engines: {node: '>=4'}
    dependencies:
      ansi-styles: 3.2.1
      escape-string-regexp: 1.0.5
      supports-color: 5.5.0
    dev: false

  /chalk/4.1.2:
    resolution: {integrity: sha512-oKnbhFyRIXpUuez8iBMmyEa4nbj4IOQyuhc/wy9kY7/WVPcwIO9VA668Pu8RkO7+0G76SLROeyw9CpQ061i4mA==}
    engines: {node: '>=10'}
    dependencies:
      ansi-styles: 4.3.0
      supports-color: 7.2.0
    dev: false

  /chardet/0.7.0:
    resolution: {integrity: sha512-mT8iDcrh03qDGRRmoA2hmBJnxpllMR+0/0qlzjqZES6NdiWDcZkCNAk4rPFZ9Q85r27unkiNNg8ZOiwZXBHwcA==}
    dev: false

  /chokidar/3.5.2:
    resolution: {integrity: sha512-ekGhOnNVPgT77r4K/U3GDhu+FQ2S8TnK/s2KbIGXi0SZWuwkZ2QNyfWdZW+TVfn84DpEP7rLeCt2UI6bJ8GwbQ==}
    engines: {node: '>= 8.10.0'}
    dependencies:
      anymatch: 3.1.2
      braces: 3.0.2
      glob-parent: 5.1.2
      is-binary-path: 2.1.0
      is-glob: 4.0.3
      normalize-path: 3.0.0
      readdirp: 3.6.0
    optionalDependencies:
      fsevents: 2.3.2
    dev: false

  /chokidar/3.5.3:
    resolution: {integrity: sha512-Dr3sfKRP6oTcjf2JmUmFJfeVMvXBdegxB0iVQ5eb2V10uFJUCAS8OByZdVAyVb8xXNz3GjjTgj9kLWsZTqE6kw==}
    engines: {node: '>= 8.10.0'}
    dependencies:
      anymatch: 3.1.2
      braces: 3.0.2
      glob-parent: 5.1.2
      is-binary-path: 2.1.0
      is-glob: 4.0.3
      normalize-path: 3.0.0
      readdirp: 3.6.0
    optionalDependencies:
      fsevents: 2.3.2
    dev: false

  /chownr/1.1.4:
    resolution: {integrity: sha512-jJ0bqzaylmJtVnNgzTeSOs8DPavpbYgEr/b0YL8/2GO3xJEhInFmhKMUnEJQjZumK7KXGFhUy89PrsJWlakBVg==}
    dev: false

  /chownr/2.0.0:
    resolution: {integrity: sha512-bIomtDF5KGpdogkLd9VspvFzk9KfpyyGlS8YFVZl7TGPBHL5snIOnxeshwVgPteQ9b4Eydl+pVbIyE1DcvCWgQ==}
    engines: {node: '>=10'}
    dev: false

  /class-validator/0.13.2:
    resolution: {integrity: sha512-yBUcQy07FPlGzUjoLuUfIOXzgynnQPPruyK1Ge2B74k9ROwnle1E+NxLWnUv5OLU8hA/qL5leAE9XnXq3byaBw==}
    dependencies:
      libphonenumber-js: 1.9.44
      validator: 13.7.0
    dev: false

  /clean-stack/3.0.1:
    resolution: {integrity: sha512-lR9wNiMRcVQjSB3a7xXGLuz4cr4wJuuXlaAEbRutGowQTmlp7R72/DOgN21e8jdwblMWl9UOJMJXarX94pzKdg==}
    engines: {node: '>=10'}
    dependencies:
      escape-string-regexp: 4.0.0
    dev: false

  /cli-boxes/1.0.0:
    resolution: {integrity: sha1-T6kXw+WclKAEzWH47lCdplFocUM=}
    engines: {node: '>=0.10.0'}
    dev: false

  /cli-cursor/3.1.0:
    resolution: {integrity: sha512-I/zHAwsKf9FqGoXM4WWRACob9+SNukZTd94DWF57E4toouRulbCxcUh6RKUEOQlYTHJnzkPMySvPNaaSLNfLZw==}
    engines: {node: '>=8'}
    dependencies:
      restore-cursor: 3.1.0
    dev: false

  /cli-highlight/2.1.11:
    resolution: {integrity: sha512-9KDcoEVwyUXrjcJNvHD0NFc/hiwe/WPVYIleQh2O1N2Zro5gWJZ/K+3DGn8w8P/F6FxOgzyC5bxDyHIgCSPhGg==}
    engines: {node: '>=8.0.0', npm: '>=5.0.0'}
    hasBin: true
    dependencies:
      chalk: 4.1.2
      highlight.js: 10.7.3
      mz: 2.7.0
      parse5: 5.1.1
      parse5-htmlparser2-tree-adapter: 6.0.1
      yargs: 16.2.0
    dev: false

  /cli-progress/3.10.0:
    resolution: {integrity: sha512-kLORQrhYCAtUPLZxqsAt2YJGOvRdt34+O6jl5cQGb7iF3dM55FQZlTR+rQyIK9JUcO9bBMwZsTlND+3dmFU2Cw==}
    engines: {node: '>=4'}
    dependencies:
      string-width: 4.2.3
    dev: false

  /cli-progress/3.9.1:
    resolution: {integrity: sha512-AXxiCe2a0Lm0VN+9L0jzmfQSkcZm5EYspfqXKaSIQKqIk+0hnkZ3/v1E9B39mkD6vYhKih3c/RPsJBSwq9O99Q==}
    engines: {node: '>=4'}
    dependencies:
      colors: 1.4.0
      string-width: 4.2.3
    dev: false

  /cli-select/1.1.2:
    resolution: {integrity: sha512-PSvWb8G0PPmBNDcz/uM2LkZN3Nn5JmhUl465tTfynQAXjKzFpmHbxStM6X/+awKp5DJuAaHMzzMPefT0suGm1w==}
    dependencies:
      ansi-escapes: 3.2.0
    dev: false

  /cli-spinners/2.6.1:
    resolution: {integrity: sha512-x/5fWmGMnbKQAaNwN+UZlV79qBLM9JFnJuJ03gIi5whrob0xV0ofNVHy9DhwGdsMJQc2OKv0oGmLzvaqvAVv+g==}
    engines: {node: '>=6'}
    dev: false

  /cli-table/0.3.11:
    resolution: {integrity: sha512-IqLQi4lO0nIB4tcdTpN4LCB9FI3uqrJZK7RC515EnhZ6qBaglkIgICb1wjeAqpdoOabm1+SuQtkXIPdYC93jhQ==}
    engines: {node: '>= 0.2.0'}
    dependencies:
      colors: 1.0.3
    dev: false

  /cli-ux/5.6.7:
    resolution: {integrity: sha512-dsKAurMNyFDnO6X1TiiRNiVbL90XReLKcvIq4H777NMqXGBxBws23ag8ubCJE97vVZEgWG2eSUhsyLf63Jv8+g==}
    engines: {node: '>=8.0.0'}
    dependencies:
      '@oclif/command': 1.8.16_supports-color@8.1.1
      '@oclif/errors': 1.3.5
      '@oclif/linewrap': 1.0.0
      '@oclif/screen': 1.0.4
      ansi-escapes: 4.3.2
      ansi-styles: 4.3.0
      cardinal: 2.1.1
      chalk: 4.1.2
      clean-stack: 3.0.1
      cli-progress: 3.9.1
      extract-stack: 2.0.0
      fs-extra: 8.1.0
      hyperlinker: 1.0.0
      indent-string: 4.0.0
      is-wsl: 2.2.0
      js-yaml: 3.14.1
      lodash: 4.17.21
      natural-orderby: 2.0.3
      object-treeify: 1.1.33
      password-prompt: 1.1.2
      semver: 7.3.5
      string-width: 4.2.3
      strip-ansi: 6.0.1
      supports-color: 8.1.1
      supports-hyperlinks: 2.2.0
      tslib: 2.3.1
    dev: false

  /cli-ux/6.0.5:
    resolution: {integrity: sha512-q2pvzDiXMNISMqCBh0P2dkofQ/8OiWlEAjl6MDNk5oUZ6p54Fnk1rOaXxohYm+YkLX5YNUonGOrwkvuiwVreIg==}
    engines: {node: '>=12.0.0'}
    dependencies:
      '@oclif/core': 1.0.11_supports-color@8.1.1
      '@oclif/linewrap': 1.0.0
      '@oclif/screen': 1.0.4
      ansi-escapes: 4.3.2
      ansi-styles: 4.3.0
      cardinal: 2.1.1
      chalk: 4.1.2
      clean-stack: 3.0.1
      cli-progress: 3.9.1
      extract-stack: 2.0.0
      fs-extra: 8.1.0
      hyperlinker: 1.0.0
      indent-string: 4.0.0
      is-wsl: 2.2.0
      js-yaml: 3.14.1
      lodash: 4.17.21
      natural-orderby: 2.0.3
      object-treeify: 1.1.33
      password-prompt: 1.1.2
      semver: 7.3.5
      string-width: 4.2.3
      strip-ansi: 6.0.1
      supports-color: 8.1.1
      supports-hyperlinks: 2.2.0
      tslib: 2.3.1
    dev: false

  /cli-width/3.0.0:
    resolution: {integrity: sha512-FxqpkPPwu1HjuN93Omfm4h8uIanXofW0RxVEW3k5RKx+mJJYSthzNhp32Kzxxy3YAEZ/Dc/EWN1vZRY0+kOhbw==}
    engines: {node: '>= 10'}
    dev: false

  /cliui/3.2.0:
    resolution: {integrity: sha1-EgYBU3qRbSmUD5NNo7SNWFo5IT0=}
    dependencies:
      string-width: 1.0.2
      strip-ansi: 3.0.1
      wrap-ansi: 2.1.0
    dev: false

  /cliui/7.0.4:
    resolution: {integrity: sha512-OcRE68cOsVMXp1Yvonl/fzkQOyjLSu/8bhPDfQt0e0/Eb283TKP20Fs2MqoPsr9SwA595rRCA+QMzYc9nBP+JQ==}
    dependencies:
      string-width: 4.2.3
      strip-ansi: 6.0.1
      wrap-ansi: 7.0.0
    dev: false

  /clone-buffer/1.0.0:
    resolution: {integrity: sha1-4+JbIHrE5wGvch4staFnksrD3Fg=}
    engines: {node: '>= 0.10'}
    dev: false

  /clone-response/1.0.2:
    resolution: {integrity: sha1-0dyXOSAxTfZ/vrlCI7TuNQI56Ws=}
    dependencies:
      mimic-response: 1.0.1
    dev: false

  /clone-stats/1.0.0:
    resolution: {integrity: sha1-s3gt/4u1R04Yuba/D9/ngvh3doA=}
    dev: false

  /clone/1.0.4:
    resolution: {integrity: sha1-2jCcwmPfFZlMaIypAheco8fNfH4=}
    engines: {node: '>=0.8'}
    dev: false

  /clone/2.1.2:
    resolution: {integrity: sha1-G39Ln1kfHo+DZwQBYANFoCiHQ18=}
    engines: {node: '>=0.8'}
    dev: false

  /cloneable-readable/1.1.3:
    resolution: {integrity: sha512-2EF8zTQOxYq70Y4XKtorQupqF0m49MBz2/yf5Bj+MHjvpG3Hy7sImifnqD6UA+TKYxeSV+u6qqQPawN5UvnpKQ==}
    dependencies:
      inherits: 2.0.4
      process-nextick-args: 2.0.1
      readable-stream: 2.3.7
    dev: false

  /cluster-key-slot/1.1.0:
    resolution: {integrity: sha512-2Nii8p3RwAPiFwsnZvukotvow2rIHM+yQ6ZcBXGHdniadkYGZYiGmkHJIbZPIV9nfv7m/U1IPMVVcAhoWFeklw==}
    engines: {node: '>=0.10.0'}
    dev: false

  /cmd-shim/4.1.0:
    resolution: {integrity: sha512-lb9L7EM4I/ZRVuljLPEtUJOP+xiQVknZ4ZMpMgEp4JzNldPb27HU03hi6K1/6CoIuit/Zm/LQXySErFeXxDprw==}
    engines: {node: '>=10'}
    dependencies:
      mkdirp-infer-owner: 2.0.0
    dev: false

  /code-point-at/1.1.0:
    resolution: {integrity: sha1-DQcLTQQ6W+ozovGkDi7bPZpMz3c=}
    engines: {node: '>=0.10.0'}
    dev: false

  /color-convert/1.9.3:
    resolution: {integrity: sha512-QfAUtd+vFdAtFQcC8CCyYt1fYWxSqAiK2cSD6zDB8N3cpsEBAvRxp9zOGg6G/SHHJYAT88/az/IuDGALsNVbGg==}
    dependencies:
      color-name: 1.1.3
    dev: false

  /color-convert/2.0.1:
    resolution: {integrity: sha512-RRECPsj7iu/xb5oKYcsFHSppFNnsj/52OVTRKb4zP5onXwVF3zVmmToNcOfGC+CRDpfK/U584fMg38ZHCaElKQ==}
    engines: {node: '>=7.0.0'}
    dependencies:
      color-name: 1.1.4
    dev: false

  /color-name/1.1.3:
    resolution: {integrity: sha1-p9BVi9icQveV3UIyj3QIMcpTvCU=}
    dev: false

  /color-name/1.1.4:
    resolution: {integrity: sha512-dOy+3AuW3a2wNbZHIuMZpTcgjGuLU/uBL/ubcZF9OXbDo8ff4O8yVp5Bf0efS8uEoYo5q4Fx7dY9OgQGXgAsQA==}
    dev: false

  /color-support/1.1.3:
    resolution: {integrity: sha512-qiBjkpbMLO/HL68y+lh4q0/O1MZFj2RX6X/KmMa3+gJD3z+WwI1ZzDHysvqHGS3mP6mznPckpXmw1nI9cJjyRg==}
    hasBin: true
    dev: false

  /colors/1.0.3:
    resolution: {integrity: sha1-BDP0TYCWgP3rYO0mDxsMJi6CpAs=}
    engines: {node: '>=0.1.90'}
    dev: false

  /colors/1.4.0:
    resolution: {integrity: sha512-a+UqTh4kgZg/SlGvfbzDHpgRu7AAQOmmqRHJnxhRZICKFUT91brVhNNt58CMWU9PsBbv3PDCZUHbVxuDiH2mtA==}
    engines: {node: '>=0.1.90'}
    dev: false

  /combined-stream/1.0.8:
    resolution: {integrity: sha512-FQN4MRfuJeHf7cBbBMJFXhKSDq+2kAArBlmRBvcvFE5BB1HZKXtSFASDhdlz9zOYwxh8lDdnvmMOe/+5cdoEdg==}
    engines: {node: '>= 0.8'}
    dependencies:
      delayed-stream: 1.0.0
    dev: false

  /commander/2.20.3:
    resolution: {integrity: sha512-GpVkmM8vF2vQUkj2LvZmD35JxeJOLCwJ9cUkugyk2nuhbv3+mJvpLYYt+0+USMxE+oj+ey/lJEnhZw75x/OMcQ==}
    dev: false

  /commander/7.1.0:
    resolution: {integrity: sha512-pRxBna3MJe6HKnBGsDyMv8ETbptw3axEdYHoqNh7gu5oDcew8fs0xnivZGm06Ogk8zGAJ9VX+OPEr2GXEQK4dg==}
    engines: {node: '>= 10'}
    dev: false

  /commander/8.3.0:
    resolution: {integrity: sha512-OkTL9umf+He2DZkUq8f8J9of7yL6RJKI24dVITBmNfZBmri9zYZQrKkuXiKhyfPSu8tUhnVBB1iKXevvnlR4Ww==}
    engines: {node: '>= 12'}
    dev: false

  /common-ancestor-path/1.0.1:
    resolution: {integrity: sha512-L3sHRo1pXXEqX8VU28kfgUY+YGsk09hPqZiZmLacNib6XNTCM8ubYeT7ryXQw8asB1sKgcU5lkB7ONug08aB8w==}
    dev: false

  /commondir/1.0.1:
    resolution: {integrity: sha1-3dgA2gxmEnOTzKWVDqloo6rxJTs=}
    dev: false

  /concat-map/0.0.1:
    resolution: {integrity: sha1-2Klr13/Wjfd5OnMDajug1UBdR3s=}
    dev: false

  /concurrently/7.0.0:
    resolution: {integrity: sha512-WKM7PUsI8wyXpF80H+zjHP32fsgsHNQfPLw/e70Z5dYkV7hF+rf8q3D+ScWJIEr57CpkO3OWBko6hwhQLPR8Pw==}
    engines: {node: ^12.20.0 || ^14.13.0 || >=16.0.0}
    hasBin: true
    dependencies:
      chalk: 4.1.2
      date-fns: 2.28.0
      lodash: 4.17.21
      rxjs: 6.6.7
      spawn-command: 0.0.2-1
      supports-color: 8.1.1
      tree-kill: 1.2.2
      yargs: 16.2.0
    dev: false

  /console-control-strings/1.1.0:
    resolution: {integrity: sha1-PXz0Rk22RG6mRL9LOVB/mFEAjo4=}
    dev: false

  /content-disposition/0.5.4:
    resolution: {integrity: sha512-FveZTNuGw04cxlAiWbzi6zTAL/lhehaWbTtgluJh4/E95DqMwTmha3KZN1aAWA8cFIhHzMZUvLevkw5Rqk+tSQ==}
    engines: {node: '>= 0.6'}
    dependencies:
      safe-buffer: 5.2.1
    dev: false

  /content-type/1.0.4:
    resolution: {integrity: sha512-hIP3EEPs8tB9AT1L+NUqtwOAps4mk2Zob89MWXMHjHWg9milF/j4osnnQLXBCBFBk/tvIG/tUc9mOUJiPBhPXA==}
    engines: {node: '>= 0.6'}
    dev: false

  /cookie-signature/1.0.6:
    resolution: {integrity: sha1-4wOogrNCzD7oylE6eZmXNNqzriw=}
    dev: false

  /cookie/0.4.1:
    resolution: {integrity: sha512-ZwrFkGJxUR3EIoXtO+yVE69Eb7KlixbaeAWfBQB9vVsNn/o+Yw69gBWSSDK825hQNdN+wF8zELf3dFNl/kxkUA==}
    engines: {node: '>= 0.6'}
    dev: false

  /core-util-is/1.0.3:
    resolution: {integrity: sha512-ZQBvi1DcpJ4GDqanjucZ2Hj3wEO5pZDS89BWbkcrvdxksJorwUDDZamX9ldFkp9aw2lmBDLgkObEA4DWNJ9FYQ==}
    dev: false

  /cors/2.8.5:
    resolution: {integrity: sha512-KIHbLJqu73RGr/hnbrO9uBeixNGuvSQjul/jdFvS/KFSIH1hWVd1ng7zOHx+YrEfInLG7q4n6GHQ9cDtxv/P6g==}
    engines: {node: '>= 0.10'}
    dependencies:
      object-assign: 4.1.1
      vary: 1.1.2
    dev: false

  /cross-spawn/6.0.5:
    resolution: {integrity: sha512-eTVLrBSt7fjbDygz805pMnstIs2VTBNkRm0qxZd+M7A5XDdxVRWO5MxGBXZhjY4cqLYLdtrGqRf8mBPmzwSpWQ==}
    engines: {node: '>=4.8'}
    dependencies:
      nice-try: 1.0.5
      path-key: 2.0.1
      semver: 5.7.1
      shebang-command: 1.2.0
      which: 1.3.1
    dev: false

  /cross-spawn/7.0.3:
    resolution: {integrity: sha512-iRDPJKUPVEND7dHPO8rkbOnPpyDygcDFtWjpeWNCgy8WP2rXcxXL8TskReQl6OrB2G7+UJrags1q15Fudc7G6w==}
    engines: {node: '>= 8'}
    dependencies:
      path-key: 3.1.1
      shebang-command: 2.0.0
      which: 2.0.2
    dev: false

  /cssfilter/0.0.10:
    resolution: {integrity: sha1-xtJnJjKi5cg+AT5oZKQs6N79IK4=}
    dev: false

  /d/1.0.1:
    resolution: {integrity: sha512-m62ShEObQ39CfralilEQRjH6oAMtNCV1xJyEx5LpRYUVN+EviphDgUc/F3hnYbADmkiNs67Y+3ylmlG7Lnu+FA==}
    dependencies:
      es5-ext: 0.10.53
      type: 1.2.0
    dev: false

  /dargs/7.0.0:
    resolution: {integrity: sha512-2iy1EkLdlBzQGvbweYRFxmFath8+K7+AKB0TlhHWkNuH+TmovaMH/Wp7V7R4u7f4SnX3OgLsU9t1NI9ioDnUpg==}
    engines: {node: '>=8'}
    dev: false

  /date-fns/2.28.0:
    resolution: {integrity: sha512-8d35hViGYx/QH0icHYCeLmsLmMUheMmTyV9Fcm6gvNwdw31yXXH+O85sOBJ+OLnLQMKZowvpKb6FgMIQjcpvQw==}
    engines: {node: '>=0.11'}
    dev: false

  /dateformat/4.6.3:
    resolution: {integrity: sha512-2P0p0pFGzHS5EMnhdxQi7aJN+iMheud0UhG4dlE1DLAlvL8JHjJJTX/CSm4JXwV0Ka5nGk3zC5mcb5bUQUxxMA==}
    dev: false

  /debug/2.6.9:
    resolution: {integrity: sha512-bC7ElrdJaJnPbAP+1EotYvqZsb3ecl5wi6Bfi6BJTUcNowp6cvspg0jXznRTKDjm/E7AdgFBVeAPVMNcKGsHMA==}
    dependencies:
      ms: 2.0.0
    dev: false

  /debug/4.3.2_supports-color@8.1.1:
    resolution: {integrity: sha512-mOp8wKcvj7XxC78zLgw/ZA+6TSgkoE2C/ienthhRD298T7UNwAg9diBpLRxC0mOezLl4B0xV7M0cCO6P/O0Xhw==}
    engines: {node: '>=6.0'}
    peerDependencies:
      supports-color: '*'
    peerDependenciesMeta:
      supports-color:
        optional: true
    dependencies:
      ms: 2.1.2
      supports-color: 8.1.1
    dev: false

  /debug/4.3.3:
    resolution: {integrity: sha512-/zxw5+vh1Tfv+4Qn7a5nsbcJKPaSvCDhojn6FEl9vupwK2VCSDtEiEtqr8DFtzYFOdz63LBkxec7DYuc2jon6Q==}
    engines: {node: '>=6.0'}
    peerDependencies:
      supports-color: '*'
    peerDependenciesMeta:
      supports-color:
        optional: true
    dependencies:
      ms: 2.1.2
    dev: false

  /debug/4.3.3_supports-color@8.1.1:
    resolution: {integrity: sha512-/zxw5+vh1Tfv+4Qn7a5nsbcJKPaSvCDhojn6FEl9vupwK2VCSDtEiEtqr8DFtzYFOdz63LBkxec7DYuc2jon6Q==}
    engines: {node: '>=6.0'}
    peerDependencies:
      supports-color: '*'
    peerDependenciesMeta:
      supports-color:
        optional: true
    dependencies:
      ms: 2.1.2
      supports-color: 8.1.1
    dev: false

  /debuglog/1.0.1:
    resolution: {integrity: sha1-qiT/uaw9+aI1GDfPstJ5NgzXhJI=}
    dev: false

  /decamelize/1.2.0:
    resolution: {integrity: sha1-9lNNFRSCabIDUue+4m9QH5oZEpA=}
    engines: {node: '>=0.10.0'}
    dev: false

  /decamelize/4.0.0:
    resolution: {integrity: sha512-9iE1PgSik9HeIIw2JO94IidnE3eBoQrFJ3w7sFuzSX4DpmZ3v5sZpUiV5Swcf6mQEF+Y0ru8Neo+p+nyh2J+hQ==}
    engines: {node: '>=10'}
    dev: false

  /decode-uri-component/0.2.0:
    resolution: {integrity: sha1-6zkTMzRYd1y4TNGh+uBiEGu4dUU=}
    engines: {node: '>=0.10'}
    dev: false

  /decompress-response/3.3.0:
    resolution: {integrity: sha1-gKTdMjdIOEv6JICDYirt7Jgq3/M=}
    engines: {node: '>=4'}
    dependencies:
      mimic-response: 1.0.1
    dev: false

  /deep-extend/0.6.0:
    resolution: {integrity: sha512-LOHxIOaPYdHlJRtCQfDIVZtfw/ufM8+rVj649RIHzcm/vGwQRXFt6OPqIFWsm2XEMrNIEtWR64sY1LEKD2vAOA==}
    engines: {node: '>=4.0.0'}
    dev: false

  /defaults/1.0.3:
    resolution: {integrity: sha1-xlYFHpgX2f8I7YgUd/P+QBnz730=}
    dependencies:
      clone: 1.0.4
    dev: false

  /defer-to-connect/1.1.3:
    resolution: {integrity: sha512-0ISdNousHvZT2EiFlZeZAHBUvSxmKswVCEf8hW7KWgG4a8MVEu/3Vb6uWYozkjylyCxe0JBIiRB1jV45S70WVQ==}
    dev: false

  /delayed-stream/1.0.0:
    resolution: {integrity: sha1-3zrhmayt+31ECqrgsp4icrJOxhk=}
    engines: {node: '>=0.4.0'}
    dev: false

  /delegates/1.0.0:
    resolution: {integrity: sha1-hMbhWbgZBP3KWaDvRM2HDTElD5o=}
    dev: false

  /denque/1.5.1:
    resolution: {integrity: sha512-XwE+iZ4D6ZUB7mfYRMb5wByE8L74HCn30FBN7sWnXksWc1LO1bPDl67pBR9o/kC4z/xSNAwkMYcGgqDV3BE3Hw==}
    engines: {node: '>=0.10'}
    dev: false

  /depd/1.1.2:
    resolution: {integrity: sha1-m81S4UwJd2PnSbJ0xDRu0uVgtak=}
    engines: {node: '>= 0.6'}
    dev: false

  /deprecation/2.3.1:
    resolution: {integrity: sha512-xmHIy4F3scKVwMsQ4WnVaS8bHOx0DmVwRywosKhaILI0ywMDWPtBSku2HNxRvF7jtwDRsoEwYQSfbxj8b7RlJQ==}
    dev: false

  /destroy/1.0.4:
    resolution: {integrity: sha1-l4hXRCxEdJ5CBmE+N5RiBYJqvYA=}
    dev: false

  /detect-indent/6.1.0:
    resolution: {integrity: sha512-reYkTUJAZb9gUuZ2RvVCNhVHdg62RHnJ7WJl8ftMi4diZ6NWlciOzQN88pUhSELEwflJht4oQDv0F0BMlwaYtA==}
    engines: {node: '>=8'}
    dev: false

  /dezalgo/1.0.3:
    resolution: {integrity: sha1-f3Qt4Gb8dIvI24IFad3c5Jvw1FY=}
    dependencies:
      asap: 2.0.6
      wrappy: 1.0.2
    dev: false

  /diff-sequences/27.4.0:
    resolution: {integrity: sha512-YqiQzkrsmHMH5uuh8OdQFU9/ZpADnwzml8z0O5HvRNda+5UZsaX/xN+AAxfR2hWq1Y7HZnAzO9J5lJXOuDz2Ww==}
    engines: {node: ^10.13.0 || ^12.13.0 || ^14.15.0 || >=15.0.0}
    dev: false

  /diff/5.0.0:
    resolution: {integrity: sha512-/VTCrvm5Z0JGty/BWHljh+BAiw3IK+2j87NGMu8Nwc/f48WoDAC395uomO9ZD117ZOBaHmkX1oyLvkVM/aIT3w==}
    engines: {node: '>=0.3.1'}
    dev: false

  /dir-glob/3.0.1:
    resolution: {integrity: sha512-WkrWp9GR4KXfKGYzOLmTuGVi1UWFfws377n9cc55/tb6DuqyF6pcQ5AbiHEshaDpY9v6oaSr2XCDidGmMwdzIA==}
    engines: {node: '>=8'}
    dependencies:
      path-type: 4.0.0
    dev: false

  /dotenv-cli/4.1.1:
    resolution: {integrity: sha512-XvKv1pa+UBrsr3CtLGBsR6NdsoS7znqaHUf4Knj0eZO+gOI/hjj9KgWDP+KjpfEbj6wAba1UpbhaP9VezNkWhg==}
    hasBin: true
    dependencies:
      cross-spawn: 7.0.3
      dotenv: 8.6.0
      dotenv-expand: 5.1.0
      minimist: 1.2.5
    dev: false

  /dotenv-expand/5.1.0:
    resolution: {integrity: sha512-YXQl1DSa4/PQyRfgrv6aoNjhasp/p4qs9FjJ4q4cQk+8m4r6k4ZSiEyytKG8f8W9gi8WsQtIObNmKd+tMzNTmA==}
    dev: false

  /dotenv/10.0.0:
    resolution: {integrity: sha512-rlBi9d8jpv9Sf1klPjNfFAuWDjKLwTIJJ/VxtoTwIR6hnZxcEOQCZg2oIL3MWBYw5GpUDKOEnND7LXTbIpQ03Q==}
    engines: {node: '>=10'}
    dev: false

  /dotenv/8.6.0:
    resolution: {integrity: sha512-IrPdXQsk2BbzvCBGBOTmmSH5SodmqZNt4ERAZDmW4CT+tL8VtvinqywuANaFu4bOMWki16nqf0e4oC0QIaDr/g==}
    engines: {node: '>=10'}
    dev: false

  /duplexer3/0.1.4:
    resolution: {integrity: sha1-7gHdHKwO08vH/b6jfcCo8c4ALOI=}
    dev: false

  /ed2curve/0.3.0:
    resolution: {integrity: sha512-8w2fmmq3hv9rCrcI7g9hms2pMunQr1JINfcjwR9tAyZqhtyaMN991lF/ZfHfr5tzZQ8c7y7aBgZbjfbd0fjFwQ==}
    dependencies:
      tweetnacl: 1.0.3
    dev: false

  /ee-first/1.1.1:
    resolution: {integrity: sha1-WQxhFWsK4vTwJVcyoViyZrxWsh0=}
    dev: false

  /ejs/3.1.6:
    resolution: {integrity: sha512-9lt9Zse4hPucPkoP7FHDF0LQAlGyF9JVpnClFLFH3aSSbxmyoqINRpp/9wePWJTUl4KOQwRL72Iw3InHPDkoGw==}
    engines: {node: '>=0.10.0'}
    hasBin: true
    dependencies:
      jake: 10.8.2
    dev: false

  /emoji-regex/8.0.0:
    resolution: {integrity: sha512-MSjYzcWNOA0ewAHpz0MxpYFvwg6yjy1NG3xteoqz644VCo/RPgnr1/GGt+ic3iJTzQ8Eu3TdM14SawnVUmGE6A==}
    dev: false

  /encodeurl/1.0.2:
    resolution: {integrity: sha1-rT/0yG7C0CkyL1oCw6mmBslbP1k=}
    engines: {node: '>= 0.8'}
    dev: false

  /encoding/0.1.13:
    resolution: {integrity: sha512-ETBauow1T35Y/WZMkio9jiM0Z5xjHHmJ4XmjZOq1l/dXz3lr2sRn87nJy20RupqSh1F2m3HHPSp8ShIPQJrJ3A==}
    requiresBuild: true
    dependencies:
      iconv-lite: 0.6.3
    dev: false
    optional: true

  /end-of-stream/1.4.4:
    resolution: {integrity: sha512-+uw1inIHVPQoaVuHzRyXd21icM+cnt4CzD5rW+NC1wjOUSTOs+Te7FOv7AhN7vS9x/oIyhLP5PR1H+phQAHu5Q==}
    dependencies:
      once: 1.4.0
    dev: false

<<<<<<< HEAD
  /errlop/2.2.0:
    resolution: {integrity: sha512-e64Qj9+4aZzjzzFpZC7p5kmm/ccCrbLhAJplhsDXQFs87XTsXwOpH4s1Io2s90Tau/8r2j9f4l/thhDevRjzxw==}
    engines: {node: '>=0.8'}
=======
  /env-paths/2.2.1:
    resolution: {integrity: sha512-+h1lkLKhZMTYjog1VEpJNG7NZJWcuc2DDk/qsqSTRRCOXiLjeQ1d1/udrUGhqMxUgAlwKNZ0cf2uqan5GLuS2A==}
    engines: {node: '>=6'}
    dev: false

  /envalid/7.2.2:
    resolution: {integrity: sha512-bl/3VF5PhoF26HlDWiE0NRRHUbKT/+UDP/+0JtOFmhUwK3cUPS7JgWYGbE8ArvA61T+SyNquxscLCS6y4Wnpdw==}
    engines: {node: '>=8.12'}
    dependencies:
      tslib: 2.3.1
    dev: false

  /err-code/2.0.3:
    resolution: {integrity: sha512-2bmlRpNKBxT/CRmPOlyISQpNj+qSeYvcym/uT0Jx2bMOlKLtSy1ZmLuVxSEKKyor/N5yhvp/ZiG1oE3DEYMSFA==}
>>>>>>> 0d24905e
    dev: false

  /error-ex/1.3.2:
    resolution: {integrity: sha512-7dFHNmqeFSEt2ZBsCriorKnn3Z2pj+fd9kmI6QoWw4//DL+icEBfc0U7qJCisqrTsKTjw4fNFy2pW9OqStD84g==}
    dependencies:
      is-arrayish: 0.2.1
    dev: false

  /error/10.4.0:
    resolution: {integrity: sha512-YxIFEJuhgcICugOUvRx5th0UM+ActZ9sjY0QJmeVwsQdvosZ7kYzc9QqS0Da3R5iUmgU5meGIxh0xBeZpMVeLw==}
    dev: false

  /es5-ext/0.10.53:
    resolution: {integrity: sha512-Xs2Stw6NiNHWypzRTY1MtaG/uJlwCk8kH81920ma8mvN8Xq1gsfhZvpkImLQArw8AHnv8MT2I45J3c0R8slE+Q==}
    dependencies:
      es6-iterator: 2.0.3
      es6-symbol: 3.1.3
      next-tick: 1.0.0
    dev: false

  /es6-iterator/2.0.3:
    resolution: {integrity: sha1-p96IkUGgWpSwhUQDstCg+/qY87c=}
    dependencies:
      d: 1.0.1
      es5-ext: 0.10.53
      es6-symbol: 3.1.3
    dev: false

  /es6-symbol/3.1.3:
    resolution: {integrity: sha512-NJ6Yn3FuDinBaBRWl/q5X/s4koRHBrgKAu+yGI6JCBeiu3qrcbJhwT2GeR/EXVfylRk8dpQVJoLEFhK+Mu31NA==}
    dependencies:
      d: 1.0.1
      ext: 1.6.0
    dev: false

  /escalade/3.1.1:
    resolution: {integrity: sha512-k0er2gUkLf8O0zKJiAhmkTnJlTvINGv7ygDNPbeIsX/TJjGJZHuh9B2UxbsaEkmlEo9MfhrSzmhIlhRlI2GXnw==}
    engines: {node: '>=6'}
    dev: false

  /escape-html/1.0.3:
    resolution: {integrity: sha1-Aljq5NPQwJdN4cFpGI7wBR0dGYg=}
    dev: false

  /escape-string-regexp/1.0.5:
    resolution: {integrity: sha1-G2HAViGQqN/2rjuyzwIAyhMLhtQ=}
    engines: {node: '>=0.8.0'}
    dev: false

  /escape-string-regexp/2.0.0:
    resolution: {integrity: sha512-UpzcLCXolUWcNu5HtVMHYdXJjArjsF9C0aNnquZYY4uW/Vu0miy5YoWvbV345HauVvcAUnpRuhMMcqTcGOY2+w==}
    engines: {node: '>=8'}
    dev: false

  /escape-string-regexp/4.0.0:
    resolution: {integrity: sha512-TtpcNJ3XAzx3Gq8sWRzJaVajRs0uVxA2YAkdb1jm2YkPz4G6egUFAyA3n5vtEIZefPk5Wa4UXbKuS5fKkJWdgA==}
    engines: {node: '>=10'}
    dev: false

  /esprima/4.0.1:
    resolution: {integrity: sha512-eGuFFw7Upda+g4p+QHvnW0RyTX/SVeJBDM/gCtMARO0cLuT2HcEKnTPvhjV6aGeqrCB/sbNop0Kszm0jsaWU4A==}
    engines: {node: '>=4'}
    hasBin: true
    dev: false

  /etag/1.8.1:
    resolution: {integrity: sha1-Qa4u62XvpiJorr/qg6x9eSmbCIc=}
    engines: {node: '>= 0.6'}
    dev: false

  /eventemitter3/4.0.7:
    resolution: {integrity: sha512-8guHBZCwKnFhYdHr2ysuRWErTwhoN2X8XELRlrRwpmfeY2jjuUN4taQMsULKUVo1K4DvZl+0pgfyoysHxvmvEw==}
    dev: false

  /events/1.1.1:
    resolution: {integrity: sha1-nr23Y1rQmccNzEwqH1AEKI6L2SQ=}
    engines: {node: '>=0.4.x'}
    dev: false

  /execa/0.10.0:
    resolution: {integrity: sha512-7XOMnz8Ynx1gGo/3hyV9loYNPWM94jG3+3T3Y8tsfSstFmETmENCMU/A/zj8Lyaj1lkgEepKepvd6240tBRvlw==}
    engines: {node: '>=4'}
    dependencies:
      cross-spawn: 6.0.5
      get-stream: 3.0.0
      is-stream: 1.1.0
      npm-run-path: 2.0.2
      p-finally: 1.0.0
      signal-exit: 3.0.6
      strip-eof: 1.0.0
    dev: false

  /execa/4.1.0:
    resolution: {integrity: sha512-j5W0//W7f8UxAn8hXVnwG8tLwdiUy4FJLcSupCg6maBYZDpyBvTApK7KyuI4bKj8KOh1r2YH+6ucuYtJv1bTZA==}
    engines: {node: '>=10'}
    dependencies:
      cross-spawn: 7.0.3
      get-stream: 5.2.0
      human-signals: 1.1.1
      is-stream: 2.0.1
      merge-stream: 2.0.0
      npm-run-path: 4.0.1
      onetime: 5.1.2
      signal-exit: 3.0.6
      strip-final-newline: 2.0.0
    dev: false

  /execa/5.1.1:
    resolution: {integrity: sha512-8uSpZZocAZRBAPIEINJj3Lo9HyGitllczc27Eh5YYojjMFMn8yHMDMaUHE2Jqfq05D/wucwI4JGURyXt1vchyg==}
    engines: {node: '>=10'}
    dependencies:
      cross-spawn: 7.0.3
      get-stream: 6.0.1
      human-signals: 2.1.0
      is-stream: 2.0.1
      merge-stream: 2.0.0
      npm-run-path: 4.0.1
      onetime: 5.1.2
      signal-exit: 3.0.6
      strip-final-newline: 2.0.0
    dev: false

  /expect/27.4.2:
    resolution: {integrity: sha512-BjAXIDC6ZOW+WBFNg96J22D27Nq5ohn+oGcuP2rtOtcjuxNoV9McpQ60PcQWhdFOSBIQdR72e+4HdnbZTFSTyg==}
    engines: {node: ^10.13.0 || ^12.13.0 || ^14.15.0 || >=15.0.0}
    dependencies:
      '@jest/types': 27.4.2
      ansi-styles: 5.2.0
      jest-get-type: 27.4.0
      jest-matcher-utils: 27.4.2
      jest-message-util: 27.4.2
      jest-regex-util: 27.4.0
    dev: false

  /expect/27.4.6:
    resolution: {integrity: sha512-1M/0kAALIaj5LaG66sFJTbRsWTADnylly82cu4bspI0nl+pgP4E6Bh/aqdHlTUjul06K7xQnnrAoqfxVU0+/ag==}
    engines: {node: ^10.13.0 || ^12.13.0 || ^14.15.0 || >=15.0.0}
    dependencies:
      '@jest/types': 27.4.2
      jest-get-type: 27.4.0
      jest-matcher-utils: 27.4.6
      jest-message-util: 27.4.6
    dev: false

  /express/4.17.2:
    resolution: {integrity: sha512-oxlxJxcQlYwqPWKVJJtvQiwHgosH/LrLSPA+H4UxpyvSS6jC5aH+5MoHFM+KABgTOt0APue4w66Ha8jCUo9QGg==}
    engines: {node: '>= 0.10.0'}
    dependencies:
      accepts: 1.3.7
      array-flatten: 1.1.1
      body-parser: 1.19.1
      content-disposition: 0.5.4
      content-type: 1.0.4
      cookie: 0.4.1
      cookie-signature: 1.0.6
      debug: 2.6.9
      depd: 1.1.2
      encodeurl: 1.0.2
      escape-html: 1.0.3
      etag: 1.8.1
      finalhandler: 1.1.2
      fresh: 0.5.2
      merge-descriptors: 1.0.1
      methods: 1.1.2
      on-finished: 2.3.0
      parseurl: 1.3.3
      path-to-regexp: 0.1.7
      proxy-addr: 2.0.7
      qs: 6.9.6
      range-parser: 1.2.1
      safe-buffer: 5.2.1
      send: 0.17.2
      serve-static: 1.14.2
      setprototypeof: 1.2.0
      statuses: 1.5.0
      type-is: 1.6.18
      utils-merge: 1.0.1
      vary: 1.1.2
    dev: false

  /ext/1.6.0:
    resolution: {integrity: sha512-sdBImtzkq2HpkdRLtlLWDa6w4DX22ijZLKx8BMPUuKe1c5lbN6xwQDQCxSfxBQnHZ13ls/FH0MQZx/q/gr6FQg==}
    dependencies:
      type: 2.5.0
    dev: false

  /external-editor/3.1.0:
    resolution: {integrity: sha512-hMQ4CX1p1izmuLYyZqLMO/qGNw10wSv9QDCPfzXfyFrOaCSSoRfqE1Kf1s5an66J5JZC62NewG+mK49jOCtQew==}
    engines: {node: '>=4'}
    dependencies:
      chardet: 0.7.0
      iconv-lite: 0.4.24
      tmp: 0.0.33
    dev: false

  /extract-stack/2.0.0:
    resolution: {integrity: sha512-AEo4zm+TenK7zQorGK1f9mJ8L14hnTDi2ZQPR+Mub1NX8zimka1mXpV5LpH8x9HoUmFSHZCfLHqWvp0Y4FxxzQ==}
    engines: {node: '>=8'}
    dev: false

  /fast-check/2.21.0:
    resolution: {integrity: sha512-hkTRytqMceXfnSwPnryIqKkxKJjfcvtVqJrWRb8tgmfyUsGajIgQqDFxCJ+As+l9VLUCcmx6XIYoXeQe2Ih0UA==}
    engines: {node: '>=8.0.0'}
    dependencies:
      pure-rand: 5.0.0
    dev: false

  /fast-deep-equal/3.1.3:
    resolution: {integrity: sha512-f3qQ9oQy9j2AhBe/H9VC91wLmKBCCU/gDOnKNAYG5hswO7BLKj09Hc5HYNz9cGI++xlpDCIgDaitVs03ATR84Q==}
    dev: false

  /fast-glob/3.2.7:
    resolution: {integrity: sha512-rYGMRwip6lUMvYD3BTScMwT1HtAs2d71SMv66Vrxs0IekGZEjhM0pcMfjQPnknBt2zeCwQMEupiN02ZP4DiT1Q==}
    engines: {node: '>=8'}
    dependencies:
      '@nodelib/fs.stat': 2.0.5
      '@nodelib/fs.walk': 1.2.8
      glob-parent: 5.1.2
      merge2: 1.4.1
      micromatch: 4.0.4
    dev: false

  /fast-json-stable-stringify/2.1.0:
    resolution: {integrity: sha512-lhd/wF+Lk98HZoTCtlVraHtfh5XYijIjalXck7saUtuanSDyLMxnHhSXEDJqHxD7msR8D0uCmqlkwjCV8xvwHw==}
    dev: false

  /fast-levenshtein/3.0.0:
    resolution: {integrity: sha512-hKKNajm46uNmTlhHSyZkmToAc56uZJwYq7yrciZjqOxnlfQwERDQJmHPUp7m1m9wx8vgOe8IaCKZ5Kv2k1DdCQ==}
    dependencies:
      fastest-levenshtein: 1.0.12
    dev: false

  /fastest-levenshtein/1.0.12:
    resolution: {integrity: sha512-On2N+BpYJ15xIC974QNVuYGMOlEVt4s0EOI3wwMqOmK1fdDY+FN/zltPV8vosq4ad4c/gJ1KHScUn/6AWIgiow==}
    dev: false

  /fastq/1.13.0:
    resolution: {integrity: sha512-YpkpUnK8od0o1hmeSc7UUs/eB/vIPWJYjKck2QKIzAf71Vm1AAQ3EbuZB3g2JIy+pg+ERD0vqI79KyZiB2e2Nw==}
    dependencies:
      reusify: 1.0.4
    dev: false

  /figures/3.2.0:
    resolution: {integrity: sha512-yaduQFRKLXYOGgEn6AZau90j3ggSOyiqXU0F9JZfeXYhNa+Jk4X+s45A2zg5jns87GAFa34BBm2kXw4XpNcbdg==}
    engines: {node: '>=8'}
    dependencies:
      escape-string-regexp: 1.0.5
    dev: false

  /filelist/1.0.2:
    resolution: {integrity: sha512-z7O0IS8Plc39rTCq6i6iHxk43duYOn8uFJiWSewIq0Bww1RNybVHSCjahmcC87ZqAm4OTvFzlzeGu3XAzG1ctQ==}
    dependencies:
      minimatch: 3.0.4
    dev: false

  /fill-range/7.0.1:
    resolution: {integrity: sha512-qOo9F+dMUmC2Lcb4BbVvnKJxTPjCm+RRpe4gDuGrzkL7mEVl/djYSu2OdQ2Pa302N4oqkSg9ir6jaLWJ2USVpQ==}
    engines: {node: '>=8'}
    dependencies:
      to-regex-range: 5.0.1
    dev: false

  /filter-obj/1.1.0:
    resolution: {integrity: sha1-mzERErxsYSehbgFsbF1/GeCAXFs=}
    engines: {node: '>=0.10.0'}
    dev: false

  /finalhandler/1.1.2:
    resolution: {integrity: sha512-aAWcW57uxVNrQZqFXjITpW3sIUQmHGG3qSb9mUah9MgMC4NeWhNOlNjXEYq3HjRAvL6arUviZGGJsBg6z0zsWA==}
    engines: {node: '>= 0.8'}
    dependencies:
      debug: 2.6.9
      encodeurl: 1.0.2
      escape-html: 1.0.3
      on-finished: 2.3.0
      parseurl: 1.3.3
      statuses: 1.5.0
      unpipe: 1.0.0
    dev: false

  /find-up/1.1.2:
    resolution: {integrity: sha1-ay6YIrGizgpgq2TWEOzK1TyyTQ8=}
    engines: {node: '>=0.10.0'}
    dependencies:
      path-exists: 2.1.0
      pinkie-promise: 2.0.1
    dev: false

  /find-up/4.1.0:
    resolution: {integrity: sha512-PpOwAdQ/YlXQ2vj8a3h8IipDuYRi3wceVQQGYWxNINccq40Anw7BlsEXCMbt1Zt+OLA6Fq9suIpIWD0OsnISlw==}
    engines: {node: '>=8'}
    dependencies:
      locate-path: 5.0.0
      path-exists: 4.0.0
    dev: false

  /find-up/5.0.0:
    resolution: {integrity: sha512-78/PXT1wlLLDgTzDs7sjq9hzz0vXD+zn+7wypEe4fXQxCmdmqfGsEPQxmiCSQI3ajFV91bVSsvNtrJRiW6nGng==}
    engines: {node: '>=10'}
    dependencies:
      locate-path: 6.0.0
      path-exists: 4.0.0
    dev: false

  /find-yarn-workspace-root/2.0.0:
    resolution: {integrity: sha512-1IMnbjt4KzsQfnhnzNd8wUEgXZ44IzZaZmnLYx7D5FZlaHt2gW20Cri8Q+E/t5tIj4+epTBub+2Zxu/vNILzqQ==}
    dependencies:
      micromatch: 4.0.4
    dev: false

  /find-yarn-workspace-root2/1.2.16:
    resolution: {integrity: sha512-hr6hb1w8ePMpPVUK39S4RlwJzi+xPLuVuG8XlwXU3KD5Yn3qgBWVfy3AzNlDhWvE1EORCE65/Qm26rFQt3VLVA==}
    dependencies:
      micromatch: 4.0.4
      pkg-dir: 4.2.0
    dev: false

  /first-chunk-stream/2.0.0:
    resolution: {integrity: sha1-G97NuOCDwGZLkZRVgVd6Q6nzHXA=}
    engines: {node: '>=0.10.0'}
    dependencies:
      readable-stream: 2.3.7
    dev: false

  /flat/5.0.2:
    resolution: {integrity: sha512-b6suED+5/3rTpUBdG1gupIl8MPFCAMA0QXwmljLhvCUKcUvdE4gWky9zpuGCcXHOsz4J9wPGNWq6OKpmIzz3hQ==}
    hasBin: true
    dev: false

  /form-data/3.0.1:
    resolution: {integrity: sha512-RHkBKtLWUVwd7SqRIvCZMEvAMoGUp0XU+seQiZejj0COz3RI3hWP4sCv3gZWWLjJTd7rGwcsF5eKZGii0r/hbg==}
    engines: {node: '>= 6'}
    dependencies:
      asynckit: 0.4.0
      combined-stream: 1.0.8
      mime-types: 2.1.34
    dev: false

  /forwarded/0.2.0:
    resolution: {integrity: sha512-buRG0fpBtRHSTCOASe6hD258tEubFoRLb4ZNA6NxMVHNw2gOcwHo9wyablzMzOA5z9xA9L1KNjk/Nt6MT9aYow==}
    engines: {node: '>= 0.6'}
    dev: false

  /fresh/0.5.2:
    resolution: {integrity: sha1-PYyt2Q2XZWn6g1qx+OSyOhBWBac=}
    engines: {node: '>= 0.6'}
    dev: false

  /fs-constants/1.0.0:
    resolution: {integrity: sha512-y6OAwoSIf7FyjMIv94u+b5rdheZEjzR63GTyZJm5qh4Bi+2YgwLCcI/fPFZkL5PSixOt6ZNKm+w+Hfp/Bciwow==}
    dev: false

  /fs-extra/6.0.1:
    resolution: {integrity: sha512-GnyIkKhhzXZUWFCaJzvyDLEEgDkPfb4/TPvJCJVuS8MWZgoSsErf++QpiAlDnKFcqhRlm+tIOcencCjyJE6ZCA==}
    dependencies:
      graceful-fs: 4.2.8
      jsonfile: 4.0.0
      universalify: 0.1.2
    dev: false

  /fs-extra/8.1.0:
    resolution: {integrity: sha512-yhlQgA6mnOJUKOsRUFsgJdQCvkKhcz8tlZG5HBQfReYZy46OwLcY+Zia0mtdHsOo9y/hP+CxMN0TU9QxoOtG4g==}
    engines: {node: '>=6 <7 || >=8'}
    dependencies:
      graceful-fs: 4.2.8
      jsonfile: 4.0.0
      universalify: 0.1.2
    dev: false

  /fs-extra/9.1.0:
    resolution: {integrity: sha512-hcg3ZmepS30/7BSFqRvoo3DOMQu7IjqxO5nCDt+zM9XWjb33Wg7ziNT+Qvqbuc3+gWpzO02JubVyk2G4Zvo1OQ==}
    engines: {node: '>=10'}
    dependencies:
      at-least-node: 1.0.0
      graceful-fs: 4.2.8
      jsonfile: 6.1.0
      universalify: 2.0.0
    dev: false

  /fs-minipass/2.1.0:
    resolution: {integrity: sha512-V/JgOLFCS+R6Vcq0slCuaeWEdNC3ouDlJMNIsacH2VtALiu9mV4LPrHc5cDl8k5aw6J8jwgWWpiTo5RYhmIzvg==}
    engines: {node: '>= 8'}
    dependencies:
      minipass: 3.1.6
    dev: false

  /fs.realpath/1.0.0:
    resolution: {integrity: sha1-FQStJSMVjKpA20onh8sBQRmU6k8=}
    dev: false

  /fsevents/2.3.2:
    resolution: {integrity: sha512-xiqMQR4xAeHTuB9uWm+fFRcIOgKBMiOBP+eXiyT7jsgVCq1bkVygt00oASowB7EdtpOHaaPgKt812P9ab+DDKA==}
    engines: {node: ^8.16.0 || ^10.6.0 || >=11.0.0}
    os: [darwin]
    requiresBuild: true
    dev: false
    optional: true

  /function-bind/1.1.1:
    resolution: {integrity: sha512-yIovAzMX49sF8Yl58fSCWJ5svSLuaibPxXQJFLmBObTuCr0Mf1KiPopGM9NiFjiYBCbfaa2Fh6breQ6ANVTI0A==}
    dev: false

  /gauge/3.0.2:
    resolution: {integrity: sha512-+5J6MS/5XksCuXq++uFRsnUd7Ovu1XenbeuIuNRJxYWjgQbPuFhT14lAvsWfqfAmnwluf1OwMjz39HjfLPci0Q==}
    engines: {node: '>=10'}
    dependencies:
      aproba: 2.0.0
      color-support: 1.1.3
      console-control-strings: 1.1.0
      has-unicode: 2.0.1
      object-assign: 4.1.1
      signal-exit: 3.0.6
      string-width: 4.2.3
      strip-ansi: 6.0.1
      wide-align: 1.1.5
    dev: false

  /gauge/4.0.0:
    resolution: {integrity: sha512-F8sU45yQpjQjxKkm1UOAhf0U/O0aFt//Fl7hsrNVto+patMHjs7dPI9mFOGUKbhrgKm0S3EjW3scMFuQmWSROw==}
    engines: {node: ^12.13.0 || ^14.15.0 || >=16}
    dependencies:
      ansi-regex: 5.0.1
      aproba: 2.0.0
      color-support: 1.1.3
      console-control-strings: 1.1.0
      has-unicode: 2.0.1
      signal-exit: 3.0.6
      string-width: 4.2.3
      strip-ansi: 6.0.1
      wide-align: 1.1.5
    dev: false

  /get-caller-file/1.0.3:
    resolution: {integrity: sha512-3t6rVToeoZfYSGd8YoLFR2DJkiQrIiUrGcjvFX2mDw3bn6k2OtwHN0TNCLbBO+w8qTvimhDkv+LSscbJY1vE6w==}
    dev: false

  /get-caller-file/2.0.5:
    resolution: {integrity: sha512-DyFP3BM/3YHTQOCUL/w0OZHR0lpKeGrxotcHWcqNEdnltqFwXVfhEBQ94eIo34AfQpo0rGki4cyIiftY06h2Fg==}
    engines: {node: 6.* || 8.* || >= 10.*}
    dev: false

  /get-package-type/0.1.0:
    resolution: {integrity: sha512-pjzuKtY64GYfWizNAJ0fr9VqttZkNiK2iS430LtIHzjBEr6bX8Am2zm4sW4Ro5wjWW5cAlRL1qAMTcXbjNAO2Q==}
    engines: {node: '>=8.0.0'}
    dev: false

  /get-stdin/4.0.1:
    resolution: {integrity: sha1-uWjGsKBDhDJJAui/Gl3zJXmkUP4=}
    engines: {node: '>=0.10.0'}
    dev: false

  /get-stream/3.0.0:
    resolution: {integrity: sha1-jpQ9E1jcN1VQVOy+LtsFqhdO3hQ=}
    engines: {node: '>=4'}
    dev: false

  /get-stream/4.1.0:
    resolution: {integrity: sha512-GMat4EJ5161kIy2HevLlr4luNjBgvmj413KaQA7jt4V8B4RDsfpHk7WQ9GVqfYyyx8OS/L66Kox+rJRNklLK7w==}
    engines: {node: '>=6'}
    dependencies:
      pump: 3.0.0
    dev: false

  /get-stream/5.2.0:
    resolution: {integrity: sha512-nBF+F1rAZVCu/p7rjzgA+Yb4lfYXrpl7a6VmJrU8wF9I1CKvP/QwPNZHnOlwbTkY6dvtFIzFMSyQXbLoTQPRpA==}
    engines: {node: '>=8'}
    dependencies:
      pump: 3.0.0
    dev: false

  /get-stream/6.0.1:
    resolution: {integrity: sha512-ts6Wi+2j3jQjqi70w5AlN8DFnkSwC+MqmxEzdEALB2qXZYV3X/b1CTfgPLGJNMeAWxdPfU8FO1ms3NUfaHCPYg==}
    engines: {node: '>=10'}
    dev: false

  /github-slugger/1.4.0:
    resolution: {integrity: sha512-w0dzqw/nt51xMVmlaV1+JRzN+oCa1KfcgGEWhxUG16wbdA+Xnt/yoFO8Z8x/V82ZcZ0wy6ln9QDup5avbhiDhQ==}
    dev: false

  /github-username/6.0.0:
    resolution: {integrity: sha512-7TTrRjxblSI5l6adk9zd+cV5d6i1OrJSo3Vr9xdGqFLBQo0mz5P9eIfKCDJ7eekVGGFLbce0qbPSnktXV2BjDQ==}
    engines: {node: '>=10'}
    dependencies:
      '@octokit/rest': 18.12.0
    transitivePeerDependencies:
      - encoding
    dev: false

  /glob-parent/5.1.2:
    resolution: {integrity: sha512-AOIgSQCepiJYwP3ARnGx+5VnTu2HBYdzbGP45eLw1vr3zB3vZLeyed1sC9hnbcOc9/SrMyM5RPQrkGz4aS9Zow==}
    engines: {node: '>= 6'}
    dependencies:
      is-glob: 4.0.3
    dev: false

  /glob/7.1.7:
    resolution: {integrity: sha512-OvD9ENzPLbegENnYP5UUfJIirTg4+XwMWGaQfQTY0JenxNvvIKP3U3/tAQSPIu/lHxXYSZmpXlUHeqAIdKzBLQ==}
    dependencies:
      fs.realpath: 1.0.0
      inflight: 1.0.6
      inherits: 2.0.4
      minimatch: 3.0.4
      once: 1.4.0
      path-is-absolute: 1.0.1
    dev: false

  /glob/7.2.0:
    resolution: {integrity: sha512-lmLf6gtyrPq8tTjSmrO94wBeQbFR3HbLHbuyD69wuyQkImp2hWqMGB47OX65FBkPffO641IP9jWa1z4ivqG26Q==}
    dependencies:
      fs.realpath: 1.0.0
      inflight: 1.0.6
      inherits: 2.0.4
      minimatch: 3.0.4
      once: 1.4.0
      path-is-absolute: 1.0.1
    dev: false

  /globby/10.0.2:
    resolution: {integrity: sha512-7dUi7RvCoT/xast/o/dLN53oqND4yk0nsHkhRgn9w65C4PofCLOoJ39iSOg+qVDdWQPIEj+eszMHQ+aLVwwQSg==}
    engines: {node: '>=8'}
    dependencies:
      '@types/glob': 7.2.0
      array-union: 2.1.0
      dir-glob: 3.0.1
      fast-glob: 3.2.7
      glob: 7.2.0
      ignore: 5.1.9
      merge2: 1.4.1
      slash: 3.0.0
    dev: false

  /globby/11.0.4:
    resolution: {integrity: sha512-9O4MVG9ioZJ08ffbcyVYyLOJLk5JQ688pJ4eMGLpdWLHq/Wr1D9BlriLQyL0E+jbkuePVZXYFj47QM/v093wHg==}
    engines: {node: '>=10'}
    dependencies:
      array-union: 2.1.0
      dir-glob: 3.0.1
      fast-glob: 3.2.7
      ignore: 5.1.9
      merge2: 1.4.1
      slash: 3.0.0
    dev: false

  /got/9.6.0:
    resolution: {integrity: sha512-R7eWptXuGYxwijs0eV+v3o6+XH1IqVK8dJOEecQfTmkncw9AV4dcw/Dhxi8MdlqPthxxpZyizMzyg8RTmEsG+Q==}
    engines: {node: '>=8.6'}
    dependencies:
      '@sindresorhus/is': 0.14.0
      '@szmarczak/http-timer': 1.1.2
      cacheable-request: 6.1.0
      decompress-response: 3.3.0
      duplexer3: 0.1.4
      get-stream: 4.1.0
      lowercase-keys: 1.0.1
      mimic-response: 1.0.1
      p-cancelable: 1.1.0
      to-readable-stream: 1.0.0
      url-parse-lax: 3.0.0
    dev: false

  /graceful-fs/4.2.8:
    resolution: {integrity: sha512-qkIilPUYcNhJpd33n0GBXTB1MMPp14TxEsEs0pTrsSVucApsYzW5V+Q8Qxhik6KU3evy+qkAAowTByymK0avdg==}
    dev: false

  /graphql-parse-resolve-info/4.12.0_graphql@15.8.0:
    resolution: {integrity: sha512-sQyJeWCzFQwLj8SdgrWeAQG46Nc+VLxof91/AtvEVdbvFCvb+S6OoA4OtIp5OpWBrFo+JzW6LIKifNHXtRKPpA==}
    engines: {node: '>=8.6'}
    peerDependencies:
      graphql: '>=0.9 <0.14 || ^14.0.2 || ^15.4.0'
    dependencies:
      debug: 4.3.3
      graphql: 15.8.0
      tslib: 2.3.1
    transitivePeerDependencies:
      - supports-color
    dev: false

  /graphql-query-complexity/0.7.2_graphql@15.8.0:
    resolution: {integrity: sha512-+VgmrfxGEjHI3zuojWOR8bsz7Ycz/BZjNjxnlUieTz5DsB92WoIrYCSZdWG7UWZ3rfcA1Gb2Nf+wB80GsaZWuQ==}
    peerDependencies:
      graphql: ^0.13.0 || ^14.0.0 || ^15.0.0
    dependencies:
      graphql: 15.8.0
      lodash.get: 4.4.2
    dev: false

  /graphql-subscriptions/1.2.1_graphql@15.8.0:
    resolution: {integrity: sha512-95yD/tKi24q8xYa7Q9rhQN16AYj5wPbrb8tmHGM3WRc9EBmWrG/0kkMl+tQG8wcEuE9ibR4zyOM31p5Sdr2v4g==}
    peerDependencies:
      graphql: ^0.10.5 || ^0.11.3 || ^0.12.0 || ^0.13.0 || ^14.0.0 || ^15.0.0
    dependencies:
      graphql: 15.8.0
      iterall: 1.3.0
    dev: false

  /graphql-tag/2.12.6_graphql@15.8.0:
    resolution: {integrity: sha512-FdSNcu2QQcWnM2VNvSCCDCVS5PpPqpzgFT8+GXzqJuoDd0CBncxCY278u4mhRO7tMgo2JjgJA5aZ+nWSQ/Z+xg==}
    engines: {node: '>=10'}
    peerDependencies:
      graphql: ^0.9.0 || ^0.10.0 || ^0.11.0 || ^0.12.0 || ^0.13.0 || ^14.0.0 || ^15.0.0 || ^16.0.0
    dependencies:
      graphql: 15.8.0
      tslib: 2.3.1
    dev: false

  /graphql/15.8.0:
    resolution: {integrity: sha512-5gghUc24tP9HRznNpV2+FIoq3xKkj5dTQqf4v0CpdPbFVwFkWoxOM+o+2OC9ZSvjEMTjfmG9QT+gcvggTwW1zw==}
    engines: {node: '>= 10.x'}
    dev: false

  /grouped-queue/2.0.0:
    resolution: {integrity: sha512-/PiFUa7WIsl48dUeCvhIHnwNmAAzlI/eHoJl0vu3nsFA366JleY7Ff8EVTplZu5kO0MIdZjKTTnzItL61ahbnw==}
    engines: {node: '>=8.0.0'}
    dev: false

  /growl/1.10.5:
    resolution: {integrity: sha512-qBr4OuELkhPenW6goKVXiv47US3clb3/IbuWF9KNKEijAy9oeHxU9IgzjvJhHkUzhaj7rOUD7+YGWqUjLp5oSA==}
    engines: {node: '>=4.x'}
    dev: false

  /has-ansi/2.0.0:
    resolution: {integrity: sha1-NPUEnOHs3ysGSa8+8k5F7TVBbZE=}
    engines: {node: '>=0.10.0'}
    dependencies:
      ansi-regex: 2.1.1
    dev: false

  /has-flag/3.0.0:
    resolution: {integrity: sha1-tdRU3CGZriJWmfNGfloH87lVuv0=}
    engines: {node: '>=4'}
    dev: false

  /has-flag/4.0.0:
    resolution: {integrity: sha512-EykJT/Q1KjTWctppgIAgfSO0tKVuZUjhgMr17kqTumMl6Afv3EISleU7qZUzoXDFTAHTDC4NOoG/ZxU3EvlMPQ==}
    engines: {node: '>=8'}
    dev: false

  /has-unicode/2.0.1:
    resolution: {integrity: sha1-4Ob+aijPUROIVeCG0Wkedx3iqLk=}
    dev: false

  /has/1.0.3:
    resolution: {integrity: sha512-f2dvO0VU6Oej7RkWJGrehjbzMAjFp5/VKPp5tTpWIV4JHHZK1/BxbFRtf/siA2SWTe09caDmVtYYzWEIbBS4zw==}
    engines: {node: '>= 0.4.0'}
    dependencies:
      function-bind: 1.1.1
    dev: false

  /he/1.2.0:
    resolution: {integrity: sha512-F/1DnUGPopORZi0ni+CvrCgHQ5FyEAHRLSApuYWMmrbSwoN2Mn/7k+Gl38gJnR7yyDZk6WLXwiGod1JOWNDKGw==}
    hasBin: true
    dev: false

  /highlight.js/10.7.3:
    resolution: {integrity: sha512-tzcUFauisWKNHaRkN4Wjl/ZA07gENAjFl3J/c480dprkGTg5EQstgaNFqBfUqCq54kZRIEcreTsAgF/m2quD7A==}
    dev: false

  /hosted-git-info/2.8.9:
    resolution: {integrity: sha512-mxIDAb9Lsm6DoOJ7xH+5+X4y1LU/4Hi50L9C5sIswK3JzULS4bwk1FvjdBgvYR4bzT4tuUQiC15FE2f5HbLvYw==}
    dev: false

  /hosted-git-info/4.0.2:
    resolution: {integrity: sha512-c9OGXbZ3guC/xOlCg1Ci/VgWlwsqDv1yMQL1CWqXDL0hDjXuNcq0zuR4xqPSuasI3kqFDhqSyTjREz5gzq0fXg==}
    engines: {node: '>=10'}
    dependencies:
      lru-cache: 6.0.0
    dev: false

  /http-cache-semantics/4.1.0:
    resolution: {integrity: sha512-carPklcUh7ROWRK7Cv27RPtdhYhUsela/ue5/jKzjegVvXDqM2ILE9Q2BGn9JZJh1g87cp56su/FgQSzcWS8cQ==}
    dev: false

  /http-call/5.3.0:
    resolution: {integrity: sha512-ahwimsC23ICE4kPl9xTBjKB4inbRaeLyZeRunC/1Jy/Z6X8tv22MEAjK+KBOMSVLaqXPTTmd8638waVIKLGx2w==}
    engines: {node: '>=8.0.0'}
    dependencies:
      content-type: 1.0.4
      debug: 4.3.3
      is-retry-allowed: 1.2.0
      is-stream: 2.0.1
      parse-json: 4.0.0
      tunnel-agent: 0.6.0
    transitivePeerDependencies:
      - supports-color
    dev: false

  /http-errors/1.8.1:
    resolution: {integrity: sha512-Kpk9Sm7NmI+RHhnj6OIWDI1d6fIoFAtFt9RLaTMRlg/8w49juAStsrBgp0Dp4OdxdVbRIeKhtCUvoi/RuAhO4g==}
    engines: {node: '>= 0.6'}
    dependencies:
      depd: 1.1.2
      inherits: 2.0.4
      setprototypeof: 1.2.0
      statuses: 1.5.0
      toidentifier: 1.0.1
    dev: false

  /http-proxy-agent/4.0.1:
    resolution: {integrity: sha512-k0zdNgqWTGA6aeIRVpvfVob4fL52dTfaehylg0Y4UvSySvOq/Y+BOyPrgpUrA7HylqvU8vIZGsRuXmspskV0Tg==}
    engines: {node: '>= 6'}
    dependencies:
      '@tootallnate/once': 1.1.2
      agent-base: 6.0.2
      debug: 4.3.3
    transitivePeerDependencies:
      - supports-color
    dev: false

  /http-proxy-agent/5.0.0:
    resolution: {integrity: sha512-n2hY8YdoRE1i7r6M0w9DIw5GgZN0G25P8zLCRQ8rjXtTU3vsNFBI/vWK/UIeE6g5MUUz6avwAPXmL6Fy9D/90w==}
    engines: {node: '>= 6'}
    dependencies:
      '@tootallnate/once': 2.0.0
      agent-base: 6.0.2
      debug: 4.3.3
    transitivePeerDependencies:
      - supports-color
    dev: false

  /https-proxy-agent/5.0.0:
    resolution: {integrity: sha512-EkYm5BcKUGiduxzSt3Eppko+PiNWNEpa4ySk9vTC6wDsQJW9rHSa+UhGNJoRYp7bz6Ht1eaRIa6QaJqO5rCFbA==}
    engines: {node: '>= 6'}
    dependencies:
      agent-base: 6.0.2
      debug: 4.3.3
    transitivePeerDependencies:
      - supports-color
    dev: false

  /human-signals/1.1.1:
    resolution: {integrity: sha512-SEQu7vl8KjNL2eoGBLF3+wAjpsNfA9XMlXAYj/3EdaNfAlxKthD1xjEQfGOUhllCGGJVNY34bRr6lPINhNjyZw==}
    engines: {node: '>=8.12.0'}
    dev: false

  /human-signals/2.1.0:
    resolution: {integrity: sha512-B4FFZ6q/T2jhhksgkbEW3HBvWIfDW85snkQgawt07S7J5QXTk6BkNV+0yAeZrM5QpMAdYlocGoljn0sJ/WQkFw==}
    engines: {node: '>=10.17.0'}
    dev: false

  /humanize-ms/1.2.1:
    resolution: {integrity: sha1-xG4xWaKT9riW2ikxbYtv6Lt5u+0=}
    dependencies:
      ms: 2.1.3
    dev: false

  /hyperlinker/1.0.0:
    resolution: {integrity: sha512-Ty8UblRWFEcfSuIaajM34LdPXIhbs1ajEX/BBPv24J+enSVaEVY63xQ6lTO9VRYS5LAoghIG0IDJ+p+IPzKUQQ==}
    engines: {node: '>=4'}
    dev: false

  /iconv-lite/0.4.24:
    resolution: {integrity: sha512-v3MXnZAcvnywkTUEZomIActle7RXXeedOR31wwl7VlyoXO4Qi9arvSenNQWne1TcRwhCL1HwLI21bEqdpj8/rA==}
    engines: {node: '>=0.10.0'}
    dependencies:
      safer-buffer: 2.1.2
    dev: false

  /iconv-lite/0.6.3:
    resolution: {integrity: sha512-4fCk79wshMdzMp2rH06qWrJE4iolqLhCUH+OiuIgU++RB0+94NlDL81atO7GX55uUKueo0txHNtvEyI6D7WdMw==}
    engines: {node: '>=0.10.0'}
    dependencies:
      safer-buffer: 2.1.2
    dev: false
    optional: true

  /ieee754/1.1.13:
    resolution: {integrity: sha512-4vf7I2LYV/HaWerSo3XmlMkp5eZ83i+/CDluXi/IGTs/O1sejBNhTtnxzmRZfvOUqj7lZjqHkeTvpgSFDlWZTg==}
    dev: false

  /ieee754/1.2.1:
    resolution: {integrity: sha512-dcyqhDvX1C46lXZcVqCpK+FtMRQVdIMN6/Df5js2zouUsqG7I6sFxitIC+7KYK29KdXOLHdu9zL4sFnoVQnqaA==}
    dev: false

  /ignore-walk/4.0.1:
    resolution: {integrity: sha512-rzDQLaW4jQbh2YrOFlJdCtX8qgJTehFRYiUB2r1osqTeDzV/3+Jh8fz1oAPzUThf3iku8Ds4IDqawI5d8mUiQw==}
    engines: {node: '>=10'}
    dependencies:
      minimatch: 3.0.4
    dev: false

  /ignore/5.1.9:
    resolution: {integrity: sha512-2zeMQpbKz5dhZ9IwL0gbxSW5w0NK/MSAMtNuhgIHEPmaU3vPdKPL0UdvUCXs5SS4JAwsBxysK5sFMW8ocFiVjQ==}
    engines: {node: '>= 4'}
    dev: false

  /imurmurhash/0.1.4:
    resolution: {integrity: sha1-khi5srkoojixPcT7a21XbyMUU+o=}
    engines: {node: '>=0.8.19'}
    dev: false

  /indent-string/4.0.0:
    resolution: {integrity: sha512-EdDDZu4A2OyIK7Lr/2zG+w5jmbuk1DVBnEwREQvBzspBJkCEbRa8GxU1lghYcaGJCnRWibjDXlq779X1/y5xwg==}
    engines: {node: '>=8'}
    dev: false

  /infer-owner/1.0.4:
    resolution: {integrity: sha512-IClj+Xz94+d7irH5qRyfJonOdfTzuDaifE6ZPWfx0N0+/ATZCbuTPq2prFl526urkQd90WyUKIh1DfBQ2hMz9A==}
    dev: false

  /inflected/2.1.0:
    resolution: {integrity: sha512-hAEKNxvHf2Iq3H60oMBHkB4wl5jn3TPF3+fXek/sRwAB5gP9xWs4r7aweSF95f99HFoz69pnZTcu8f0SIHV18w==}
    dev: false

  /inflight/1.0.6:
    resolution: {integrity: sha1-Sb1jMdfQLQwJvJEKEHW6gWW1bfk=}
    dependencies:
      once: 1.4.0
      wrappy: 1.0.2
    dev: false

  /inherits/2.0.4:
    resolution: {integrity: sha512-k/vGaX4/Yla3WzyMCvTQOXYeIHvqOKtnqBduzTHpzpQZzAskKMhZ2K+EnBiSM9zGSoIFeMpXKxa4dYeZIQqewQ==}
    dev: false

  /ini/1.3.8:
    resolution: {integrity: sha512-JV/yugV2uzW5iMRSiZAyDtQd+nxtUnjeLt0acNdw98kKLrvuRVyB80tsREOE7yvGVgalhZ6RNXCmEHkUKBKxew==}
    dev: false

  /inquirer/8.2.0:
    resolution: {integrity: sha512-0crLweprevJ02tTuA6ThpoAERAGyVILC4sS74uib58Xf/zSr1/ZWtmm7D5CI+bSQEaA04f0K7idaHpQbSWgiVQ==}
    engines: {node: '>=8.0.0'}
    dependencies:
      ansi-escapes: 4.3.2
      chalk: 4.1.2
      cli-cursor: 3.1.0
      cli-width: 3.0.0
      external-editor: 3.1.0
      figures: 3.2.0
      lodash: 4.17.21
      mute-stream: 0.0.8
      ora: 5.4.1
      run-async: 2.4.1
      rxjs: 7.4.0
      string-width: 4.2.3
      strip-ansi: 6.0.1
      through: 2.3.8
    dev: false

  /interpret/1.4.0:
    resolution: {integrity: sha512-agE4QfB2Lkp9uICn7BAqoscw4SZP9kTE2hxiFI3jBPmXJfdqiahTbUuKGsMoN2GtqL9AxhYioAcVvgsb1HvRbA==}
    engines: {node: '>= 0.10'}
    dev: false

  /invert-kv/1.0.0:
    resolution: {integrity: sha1-EEqOSqym09jNFXqO+L+rLXo//bY=}
    engines: {node: '>=0.10.0'}
    dev: false

  /ioredis/4.28.3:
    resolution: {integrity: sha512-9JOWVgBnuSxpIgfpjc1OeY1OLmA4t2KOWWURTDRXky+eWO0LZhI33pQNT9gYxANUXfh5p/zYephYni6GPRsksQ==}
    engines: {node: '>=6'}
    dependencies:
      cluster-key-slot: 1.1.0
      debug: 4.3.3
      denque: 1.5.1
      lodash.defaults: 4.2.0
      lodash.flatten: 4.4.0
      lodash.isarguments: 3.1.0
      p-map: 2.1.0
      redis-commands: 1.7.0
      redis-errors: 1.2.0
      redis-parser: 3.0.0
      standard-as-callback: 2.1.0
    transitivePeerDependencies:
      - supports-color
    dev: false

  /ip-regex/4.3.0:
    resolution: {integrity: sha512-B9ZWJxHHOHUhUjCPrMpLD4xEq35bUTClHM1S6CBU5ixQnkZmwipwgc96vAd7AAGM9TGHvJR+Uss+/Ak6UphK+Q==}
    engines: {node: '>=8'}
    dev: false

  /ip/1.1.5:
    resolution: {integrity: sha1-vd7XARQpCCjAoDnnLvJfWq7ENUo=}
    dev: false

  /ipaddr.js/1.9.1:
    resolution: {integrity: sha512-0KI/607xoxSToH7GjN1FfSbLoU0+btTicjsQSWQlh/hZykN8KpmMf7uYwPW3R+akZ6R/w18ZlXSHBYXiYUPO3g==}
    engines: {node: '>= 0.10'}
    dev: false

  /is-arrayish/0.2.1:
    resolution: {integrity: sha1-d8mYQFJ6qOyxqLppe4BkWnqSap0=}
    dev: false

  /is-binary-path/2.1.0:
    resolution: {integrity: sha512-ZMERYes6pDydyuGidse7OsHxtbI7WVeUEozgR/g7rd0xUimYNlvZRE/K2MgZTjWy725IfelLeVcEM97mmtRGXw==}
    engines: {node: '>=8'}
    dependencies:
      binary-extensions: 2.2.0
    dev: false

  /is-core-module/2.8.0:
    resolution: {integrity: sha512-vd15qHsaqrRL7dtH6QNuy0ndJmRDrS9HAM1CAiSifNUFv4x1a0CCVsj18hJ1mShxIG6T2i1sO78MkP56r0nYRw==}
    dependencies:
      has: 1.0.3
    dev: false

  /is-docker/2.2.1:
    resolution: {integrity: sha512-F+i2BKsFrH66iaUFc0woD8sLy8getkwTwtOBjvs56Cx4CgJDeKQeqfz8wAYiSb8JOprWhHH5p77PbmYCvvUuXQ==}
    engines: {node: '>=8'}
    hasBin: true
    dev: false

  /is-extglob/2.1.1:
    resolution: {integrity: sha1-qIwCU1eR8C7TfHahueqXc8gz+MI=}
    engines: {node: '>=0.10.0'}
    dev: false

  /is-fullwidth-code-point/1.0.0:
    resolution: {integrity: sha1-754xOG8DGn8NZDr4L95QxFfvAMs=}
    engines: {node: '>=0.10.0'}
    dependencies:
      number-is-nan: 1.0.1
    dev: false

  /is-fullwidth-code-point/2.0.0:
    resolution: {integrity: sha1-o7MKXE8ZkYMWeqq5O+764937ZU8=}
    engines: {node: '>=4'}
    dev: false

  /is-fullwidth-code-point/3.0.0:
    resolution: {integrity: sha512-zymm5+u+sCsSWyD9qNaejV3DFvhCKclKdizYaJUuHA83RLjb7nSuGnddCHGv0hk+KY7BMAlsWeK4Ueg6EV6XQg==}
    engines: {node: '>=8'}
    dev: false

  /is-glob/4.0.3:
    resolution: {integrity: sha512-xelSayHH36ZgE7ZWhli7pW34hNbNl8Ojv5KVmkJD4hBdD3th8Tfk9vYasLM+mXWOZhFkgZfxhLSnrwRr4elSSg==}
    engines: {node: '>=0.10.0'}
    dependencies:
      is-extglob: 2.1.1
    dev: false

  /is-interactive/1.0.0:
    resolution: {integrity: sha512-2HvIEKRoqS62guEC+qBjpvRubdX910WCMuJTZ+I9yvqKU2/12eSL549HMwtabb4oupdj2sMP50k+XJfB/8JE6w==}
    engines: {node: '>=8'}
    dev: false

  /is-lambda/1.0.1:
    resolution: {integrity: sha1-PZh3iZ5qU+/AFgUEzeFfgubwYdU=}
    dev: false

  /is-number/7.0.0:
    resolution: {integrity: sha512-41Cifkg6e8TylSpdtTpeLVMqvSBEVzTttHvERD741+pnZ8ANv0004MRL43QKPDlK9cGvNp6NZWZUBlbGXYxxng==}
    engines: {node: '>=0.12.0'}
    dev: false

  /is-plain-obj/2.1.0:
    resolution: {integrity: sha512-YWnfyRwxL/+SsrWYfOpUtz5b3YD+nyfkHvjbcanzk8zgyO4ASD67uVMRt8k5bM4lLMDnXfriRhOpemw+NfT1eA==}
    engines: {node: '>=8'}
    dev: false

  /is-plain-object/5.0.0:
    resolution: {integrity: sha512-VRSzKkbMm5jMDoKLbltAkFQ5Qr7VDiTFGXxYFXXowVj387GeGNOCsOH6Msy00SGZ3Fp84b1Naa1psqgcCIEP5Q==}
    engines: {node: '>=0.10.0'}
    dev: false

  /is-retry-allowed/1.2.0:
    resolution: {integrity: sha512-RUbUeKwvm3XG2VYamhJL1xFktgjvPzL0Hq8C+6yrWIswDy3BIXGqCxhxkc30N9jqK311gVU137K8Ei55/zVJRg==}
    engines: {node: '>=0.10.0'}
    dev: false

  /is-scoped/2.1.0:
    resolution: {integrity: sha512-Cv4OpPTHAK9kHYzkzCrof3VJh7H/PrG2MBUMvvJebaaUMbqhm0YAtXnvh0I3Hnj2tMZWwrRROWLSgfJrKqWmlQ==}
    engines: {node: '>=8'}
    dependencies:
      scoped-regex: 2.1.0
    dev: false

  /is-stream/1.1.0:
    resolution: {integrity: sha1-EtSj3U5o4Lec6428hBc66A2RykQ=}
    engines: {node: '>=0.10.0'}
    dev: false

  /is-stream/2.0.1:
    resolution: {integrity: sha512-hFoiJiTl63nn+kstHGBtewWSKnQLpyb155KHheA1l39uvtO9nWIop1p3udqPcUd/xbF1VLMO4n7OI6p7RbngDg==}
    engines: {node: '>=8'}
    dev: false

  /is-typedarray/1.0.0:
    resolution: {integrity: sha1-5HnICFjfDBsR3dppQPlgEfzaSpo=}
    dev: false

  /is-unicode-supported/0.1.0:
    resolution: {integrity: sha512-knxG2q4UC3u8stRGyAVJCOdxFmv5DZiRcdlIaAQXAbSfJya+OhopNotLQrstBhququ4ZpuKbDc/8S6mgXgPFPw==}
    engines: {node: '>=10'}
    dev: false

  /is-utf8/0.2.1:
    resolution: {integrity: sha1-Sw2hRCEE0bM2NA6AeX6GXPOffXI=}
    dev: false

  /is-wsl/2.2.0:
    resolution: {integrity: sha512-fKzAra0rGJUUBwGBgNkHZuToZcn+TtXHpeCgmkMJMMYx1sQDYaCSyjJBSCa2nH1DGm7s3n1oBnohoVTBaN7Lww==}
    engines: {node: '>=8'}
    dependencies:
      is-docker: 2.2.1
    dev: false

  /isarray/1.0.0:
    resolution: {integrity: sha1-u5NdSFgsuhaMBoNJV6VKPgcSTxE=}
    dev: false

  /isbinaryfile/4.0.8:
    resolution: {integrity: sha512-53h6XFniq77YdW+spoRrebh0mnmTxRPTlcuIArO57lmMdq4uBKFKaeTjnb92oYWrSn/LVL+LT+Hap2tFQj8V+w==}
    engines: {node: '>= 8.0.0'}
    dev: false

  /isexe/2.0.0:
    resolution: {integrity: sha1-6PvzdNxVb/iUehDcsFctYz8s+hA=}
    dev: false

  /iterall/1.3.0:
    resolution: {integrity: sha512-QZ9qOMdF+QLHxy1QIpUHUU1D5pS2CG2P69LF6L6CPjPYA/XMOmKV3PZpawHoAjHNyB0swdVTRxdYT4tbBbxqwg==}
    dev: false

  /jake/10.8.2:
    resolution: {integrity: sha512-eLpKyrfG3mzvGE2Du8VoPbeSkRry093+tyNjdYaBbJS9v17knImYGNXQCUV0gLxQtF82m3E8iRb/wdSQZLoq7A==}
    hasBin: true
    dependencies:
      async: 0.9.2
      chalk: 2.4.2
      filelist: 1.0.2
      minimatch: 3.0.4
    dev: false

  /jest-diff/27.4.2:
    resolution: {integrity: sha512-ujc9ToyUZDh9KcqvQDkk/gkbf6zSaeEg9AiBxtttXW59H/AcqEYp1ciXAtJp+jXWva5nAf/ePtSsgWwE5mqp4Q==}
    engines: {node: ^10.13.0 || ^12.13.0 || ^14.15.0 || >=15.0.0}
    dependencies:
      chalk: 4.1.2
      diff-sequences: 27.4.0
      jest-get-type: 27.4.0
      pretty-format: 27.4.6
    dev: false

  /jest-diff/27.4.6:
    resolution: {integrity: sha512-zjaB0sh0Lb13VyPsd92V7HkqF6yKRH9vm33rwBt7rPYrpQvS1nCvlIy2pICbKta+ZjWngYLNn4cCK4nyZkjS/w==}
    engines: {node: ^10.13.0 || ^12.13.0 || ^14.15.0 || >=15.0.0}
    dependencies:
      chalk: 4.1.2
      diff-sequences: 27.4.0
      jest-get-type: 27.4.0
      pretty-format: 27.4.6
    dev: false

  /jest-get-type/27.4.0:
    resolution: {integrity: sha512-tk9o+ld5TWq41DkK14L4wox4s2D9MtTpKaAVzXfr5CUKm5ZK2ExcaFE0qls2W71zE/6R2TxxrK9w2r6svAFDBQ==}
    engines: {node: ^10.13.0 || ^12.13.0 || ^14.15.0 || >=15.0.0}
    dev: false

  /jest-matcher-utils/27.4.2:
    resolution: {integrity: sha512-jyP28er3RRtMv+fmYC/PKG8wvAmfGcSNproVTW2Y0P/OY7/hWUOmsPfxN1jOhM+0u2xU984u2yEagGivz9OBGQ==}
    engines: {node: ^10.13.0 || ^12.13.0 || ^14.15.0 || >=15.0.0}
    dependencies:
      chalk: 4.1.2
      jest-diff: 27.4.2
      jest-get-type: 27.4.0
      pretty-format: 27.4.2
    dev: false

  /jest-matcher-utils/27.4.6:
    resolution: {integrity: sha512-XD4PKT3Wn1LQnRAq7ZsTI0VRuEc9OrCPFiO1XL7bftTGmfNF0DcEwMHRgqiu7NGf8ZoZDREpGrCniDkjt79WbA==}
    engines: {node: ^10.13.0 || ^12.13.0 || ^14.15.0 || >=15.0.0}
    dependencies:
      chalk: 4.1.2
      jest-diff: 27.4.6
      jest-get-type: 27.4.0
      pretty-format: 27.4.6
    dev: false

  /jest-message-util/27.4.2:
    resolution: {integrity: sha512-OMRqRNd9E0DkBLZpFtZkAGYOXl6ZpoMtQJWTAREJKDOFa0M6ptB7L67tp+cszMBkvSgKOhNtQp2Vbcz3ZZKo/w==}
    engines: {node: ^10.13.0 || ^12.13.0 || ^14.15.0 || >=15.0.0}
    dependencies:
      '@babel/code-frame': 7.16.0
      '@jest/types': 27.4.2
      '@types/stack-utils': 2.0.1
      chalk: 4.1.2
      graceful-fs: 4.2.8
      micromatch: 4.0.4
      pretty-format: 27.4.2
      slash: 3.0.0
      stack-utils: 2.0.5
    dev: false

  /jest-message-util/27.4.6:
    resolution: {integrity: sha512-0p5szriFU0U74czRSFjH6RyS7UYIAkn/ntwMuOwTGWrQIOh5NzXXrq72LOqIkJKKvFbPq+byZKuBz78fjBERBA==}
    engines: {node: ^10.13.0 || ^12.13.0 || ^14.15.0 || >=15.0.0}
    dependencies:
      '@babel/code-frame': 7.16.0
      '@jest/types': 27.4.2
      '@types/stack-utils': 2.0.1
      chalk: 4.1.2
      graceful-fs: 4.2.8
      micromatch: 4.0.4
      pretty-format: 27.4.6
      slash: 3.0.0
      stack-utils: 2.0.5
    dev: false

  /jest-regex-util/27.4.0:
    resolution: {integrity: sha512-WeCpMpNnqJYMQoOjm1nTtsgbR4XHAk1u00qDoNBQoykM280+/TmgA5Qh5giC1ecy6a5d4hbSsHzpBtu5yvlbEg==}
    engines: {node: ^10.13.0 || ^12.13.0 || ^14.15.0 || >=15.0.0}
    dev: false

  /jmespath/0.16.0:
    resolution: {integrity: sha512-9FzQjJ7MATs1tSpnco1K6ayiYE3figslrXA72G2HQ/n76RzvYlofyi5QM+iX4YRs/pu3yzxlVQSST23+dMDknw==}
    engines: {node: '>= 0.6.0'}
    dev: false

  /js-tokens/4.0.0:
    resolution: {integrity: sha512-RdJUflcE3cUzKiMqQgsCu06FPu9UdIJO0beYbPhHN4k6apgJtifcoCtT9bcxOpYBtpD2kCM6Sbzg4CausW/PKQ==}
    dev: false

  /js-yaml/3.14.1:
    resolution: {integrity: sha512-okMH7OXXJ7YrN9Ok3/SXrnu4iX9yOk+25nqX4imS2npuvTYDmo/QEZoqwZkYaIDk3jVvBOTOIEgEhaLOynBS9g==}
    hasBin: true
    dependencies:
      argparse: 1.0.10
      esprima: 4.0.1
    dev: false

  /js-yaml/4.1.0:
    resolution: {integrity: sha512-wpxZs9NoxZaJESJGIZTyDEaYpl0FKSA+FB9aJiyemKhMwkxQg63h4T1KJgUGHpTqPDNRcmmYLugrRjJlBtWvRA==}
    hasBin: true
    dependencies:
      argparse: 2.0.1
    dev: false

  /json-buffer/3.0.0:
    resolution: {integrity: sha1-Wx85evx11ne96Lz8Dkfh+aPZqJg=}
    dev: false

  /json-parse-better-errors/1.0.2:
    resolution: {integrity: sha512-mrqyZKfX5EhL7hvqcV6WG1yYjnjeuYDzDhhcAAUrq8Po85NBQBJP+ZDUT75qZQ98IkUoBqdkExkukOU7Ts2wrw==}
    dev: false

  /json-parse-even-better-errors/2.3.1:
    resolution: {integrity: sha512-xyFwyhro/JEof6Ghe2iz2NcXoj2sloNsWr/XsERDK/oiPCfaNhl5ONfp+jQdAZRQQ0IJWNzH9zIZF7li91kh2w==}
    dev: false

  /json-schema-traverse/1.0.0:
    resolution: {integrity: sha512-NM8/P9n3XjXhIZn1lLhkFaACTOURQXjWhV4BA/RnOv8xvgqtqpAX9IO4mRQxSx1Rlo4tqzeqb0sOlruaOy3dug==}
    dev: false

  /json-stringify-nice/1.1.4:
    resolution: {integrity: sha512-5Z5RFW63yxReJ7vANgW6eZFGWaQvnPE3WNmZoOJrSkGju2etKA2L5rrOa1sm877TVTFt57A80BH1bArcmlLfPw==}
    dev: false

  /jsonc-parser/3.0.0:
    resolution: {integrity: sha512-fQzRfAbIBnR0IQvftw9FJveWiHp72Fg20giDrHz6TdfB12UH/uue0D3hm57UB5KgAVuniLMCaS8P1IMj9NR7cA==}
    dev: false

  /jsonfile/4.0.0:
    resolution: {integrity: sha1-h3Gq4HmbZAdrdmQPygWPnBDjPss=}
    optionalDependencies:
      graceful-fs: 4.2.8
    dev: false

  /jsonfile/6.1.0:
    resolution: {integrity: sha512-5dgndWOriYSm5cnYaJNhalLNDKOqFwyDB/rr1E9ZsGciGvKPs8R2xYGCacuf3z6K1YKDz182fd+fY3cn3pMqXQ==}
    dependencies:
      universalify: 2.0.0
    optionalDependencies:
      graceful-fs: 4.2.8
    dev: false

  /jsonparse/1.3.1:
    resolution: {integrity: sha1-P02uSpH6wxX3EGL4UhzCOfE2YoA=}
    engines: {'0': node >= 0.2.0}
    dev: false

  /just-diff-apply/4.0.1:
    resolution: {integrity: sha512-AKOkzB5P6FkfP21UlZVX/OPXx/sC2GagpLX9cBxqHqDuRjwmZ/AJRKSNrB9jHPpRW1W1ONs6gly1gW46t055nQ==}
    dev: false

  /just-diff/5.0.1:
    resolution: {integrity: sha512-X00TokkRIDotUIf3EV4xUm6ELc/IkqhS/vPSHdWnsM5y0HoNMfEqrazizI7g78lpHvnRSRt/PFfKtRqJCOGIuQ==}
    dev: false

  /keyv/3.1.0:
    resolution: {integrity: sha512-9ykJ/46SN/9KPM/sichzQ7OvXyGDYKGTaDlKMGCAlg2UK8KRy4jb0d8sFc+0Tt0YYnThq8X2RZgCg74RPxgcVA==}
    dependencies:
      json-buffer: 3.0.0
    dev: false

  /latest-version/5.1.0:
    resolution: {integrity: sha512-weT+r0kTkRQdCdYCNtkMwWXQTMEswKrFBkm4ckQOMVhhqhIMI1UT2hMj+1iigIhgSZm5gTmrRXBNoGUgaTY1xA==}
    engines: {node: '>=8'}
    dependencies:
      package-json: 6.5.0
    dev: false

  /lcid/1.0.0:
    resolution: {integrity: sha1-MIrMr6C8SDo4Z7S28rlQYlHRuDU=}
    engines: {node: '>=0.10.0'}
    dependencies:
      invert-kv: 1.0.0
    dev: false

  /libphonenumber-js/1.9.44:
    resolution: {integrity: sha512-zhw8nUMJuQf7jG1dZfEOKKOS6M3QYIv3HnvB/vGohNd0QfxIQcObH3a6Y6s350H+9xgBeOXClOJkS0hJ0yvS3g==}
    dev: false

  /lines-and-columns/1.2.4:
    resolution: {integrity: sha512-7ylylesZQ/PV29jhEDl3Ufjo6ZX7gCqJr5F7PKrqc93v7fzSymt1BpwEU8nAUXs8qzzvqhbjhK5QZg6Mt/HkBg==}
    dev: false

  /load-json-file/1.1.0:
    resolution: {integrity: sha1-lWkFcI1YtLq0wiYbBPWfMcmTdMA=}
    engines: {node: '>=0.10.0'}
    dependencies:
      graceful-fs: 4.2.8
      parse-json: 2.2.0
      pify: 2.3.0
      pinkie-promise: 2.0.1
      strip-bom: 2.0.0
    dev: false

  /load-json-file/6.2.0:
    resolution: {integrity: sha512-gUD/epcRms75Cw8RT1pUdHugZYM5ce64ucs2GEISABwkRsOQr0q2wm/MV2TKThycIe5e0ytRweW2RZxclogCdQ==}
    engines: {node: '>=8'}
    dependencies:
      graceful-fs: 4.2.8
      parse-json: 5.2.0
      strip-bom: 4.0.0
      type-fest: 0.6.0
    dev: false

  /load-yaml-file/0.2.0:
    resolution: {integrity: sha512-OfCBkGEw4nN6JLtgRidPX6QxjBQGQf72q3si2uvqyFEMbycSFFHwAZeXx6cJgFM9wmLrf9zBwCP3Ivqa+LLZPw==}
    engines: {node: '>=6'}
    dependencies:
      graceful-fs: 4.2.8
      js-yaml: 3.14.1
      pify: 4.0.1
      strip-bom: 3.0.0
    dev: false

  /locate-path/5.0.0:
    resolution: {integrity: sha512-t7hw9pI+WvuwNJXwk5zVHpyhIqzg2qTlklJOf0mVxGSbe3Fp2VieZcduNYjaLDoy6p9uGpQEGWG87WpMKlNq8g==}
    engines: {node: '>=8'}
    dependencies:
      p-locate: 4.1.0
    dev: false

  /locate-path/6.0.0:
    resolution: {integrity: sha512-iPZK6eYjbxRu3uB4/WZ3EsEIMJFMqAoopl3R+zuq0UjcAm/MO6KCweDgPfP3elTztoKP3KtnVHxTn2NHBSDVUw==}
    engines: {node: '>=10'}
    dependencies:
      p-locate: 5.0.0
    dev: false

  /lodash.assign/4.2.0:
    resolution: {integrity: sha1-DZnzzNem0mHRm9rrkkUAXShYCOc=}
    dev: false

  /lodash.defaults/4.2.0:
    resolution: {integrity: sha1-0JF4cW/+pN3p5ft7N/bwgCJ0WAw=}
    dev: false

  /lodash.flatten/4.4.0:
    resolution: {integrity: sha1-8xwiIlqWMtK7+OSt2+8kCqdlph8=}
    dev: false

  /lodash.get/4.4.2:
    resolution: {integrity: sha1-LRd/ZS+jHpObRDjVNBSZ36OCXpk=}
    dev: false

  /lodash.isarguments/3.1.0:
    resolution: {integrity: sha1-L1c9hcaiQon/AGY7SRwdM4/zRYo=}
    dev: false

  /lodash.sortby/4.7.0:
    resolution: {integrity: sha1-7dFMgk4sycHgsKG0K7UhBRakJDg=}
    dev: false

  /lodash/4.17.21:
    resolution: {integrity: sha512-v2kDEe57lecTulaDIuNTPy3Ry4gLGJ6Z1O3vE1krgXZNrsQ+LFTGHVxVjcXPs17LhbZVGedAJv8XZ1tvj5FvSg==}
    dev: false

  /log-symbols/4.1.0:
    resolution: {integrity: sha512-8XPvpAA8uyhfteu8pIvQxpJZ7SYYdpUivZpGy6sFsBuKRY/7rQGavedeB8aK+Zkyq6upMFVL/9AW6vOYzfRyLg==}
    engines: {node: '>=10'}
    dependencies:
      chalk: 4.1.2
      is-unicode-supported: 0.1.0
    dev: false

  /loglevel/1.8.0:
    resolution: {integrity: sha512-G6A/nJLRgWOuuwdNuA6koovfEV1YpqqAG4pRUlFaz3jj2QNZ8M4vBqnVA+HBTmU/AMNUtlOsMmSpF6NyOjztbA==}
    engines: {node: '>= 0.6.0'}
    dev: false

  /long/4.0.0:
    resolution: {integrity: sha512-XsP+KhQif4bjX1kbuSiySJFNAehNxgLb6hPRGJ9QsUr8ajHkuXGdrHmFUTUUXhDwVX2R5bY4JNZEwbUiMhV+MA==}
    dev: false

  /lowercase-keys/1.0.1:
    resolution: {integrity: sha512-G2Lj61tXDnVFFOi8VZds+SoQjtQC3dgokKdDG2mTm1tx4m50NUHBOZSBwQQHyy0V12A0JTG4icfZQH+xPyh8VA==}
    engines: {node: '>=0.10.0'}
    dev: false

  /lowercase-keys/2.0.0:
    resolution: {integrity: sha512-tqNXrS78oMOE73NMxK4EMLQsQowWf8jKooH9g7xPavRT706R6bkQJ6DY2Te7QukaZsulxa30wQ7bk0pm4XiHmA==}
    engines: {node: '>=8'}
    dev: false

  /lru-cache/6.0.0:
    resolution: {integrity: sha512-Jo6dJ04CmSjuznwJSS3pUeWmd/H0ffTlkXXgwZi+eq1UCmqQwCh+eLsYOYCwY991i2Fah4h1BEMCx4qThGbsiA==}
    engines: {node: '>=10'}
    dependencies:
      yallist: 4.0.0
    dev: false

  /make-dir/3.1.0:
    resolution: {integrity: sha512-g3FeP20LNwhALb/6Cz6Dd4F2ngze0jz7tbzrD2wAV+o9FeNHe4rL+yK2md0J/fiSf1sa1ADhXqi5+oVwOM/eGw==}
    engines: {node: '>=8'}
    dependencies:
      semver: 6.3.0
    dev: false

  /make-fetch-happen/10.0.0:
    resolution: {integrity: sha512-CREcDkbKZZ64g5MN1FT+u58mDHX9FQFFtFyio5HonX44BdQdytqPZBXUz+6ibi2w/6ncji59f2phyXGSMGpgzA==}
    engines: {node: ^12.13.0 || ^14.15.0 || >=16}
    dependencies:
      agentkeepalive: 4.2.0
      cacache: 15.3.0
      http-cache-semantics: 4.1.0
      http-proxy-agent: 5.0.0
      https-proxy-agent: 5.0.0
      is-lambda: 1.0.1
      lru-cache: 6.0.0
      minipass: 3.1.6
      minipass-collect: 1.0.2
      minipass-fetch: 1.4.1
      minipass-flush: 1.0.5
      minipass-pipeline: 1.2.4
      negotiator: 0.6.3
      promise-retry: 2.0.1
      socks-proxy-agent: 6.1.1
      ssri: 8.0.1
    transitivePeerDependencies:
      - supports-color
    dev: false

  /make-fetch-happen/9.1.0:
    resolution: {integrity: sha512-+zopwDy7DNknmwPQplem5lAZX/eCOzSvSNNcSKm5eVwTkOBzoktEfXsa9L23J/GIRhxRsaxzkPEhrJEpE2F4Gg==}
    engines: {node: '>= 10'}
    dependencies:
      agentkeepalive: 4.2.0
      cacache: 15.3.0
      http-cache-semantics: 4.1.0
      http-proxy-agent: 4.0.1
      https-proxy-agent: 5.0.0
      is-lambda: 1.0.1
      lru-cache: 6.0.0
      minipass: 3.1.6
      minipass-collect: 1.0.2
      minipass-fetch: 1.4.1
      minipass-flush: 1.0.5
      minipass-pipeline: 1.2.4
      negotiator: 0.6.3
      promise-retry: 2.0.1
      socks-proxy-agent: 6.1.1
      ssri: 8.0.1
    transitivePeerDependencies:
      - supports-color
    dev: false

  /media-typer/0.3.0:
    resolution: {integrity: sha1-hxDXrwqmJvj/+hzgAWhUUmMlV0g=}
    engines: {node: '>= 0.6'}
    dev: false

  /mem-fs-editor/9.4.0_mem-fs@1.2.0:
    resolution: {integrity: sha512-HSSOLSVRrsDdui9I6i96dDtG+oAez/4EB2g4cjSrNhgNQ3M+L57/+22NuPdORSoxvOHjIg/xeOE+C0wwF91D2g==}
    engines: {node: '>=12.10.0'}
    peerDependencies:
      mem-fs: ^2.1.0
    peerDependenciesMeta:
      mem-fs:
        optional: true
    dependencies:
      binaryextensions: 4.18.0
      commondir: 1.0.1
      deep-extend: 0.6.0
      ejs: 3.1.6
      globby: 11.0.4
      isbinaryfile: 4.0.8
      mem-fs: 1.2.0
      minimatch: 3.0.4
      multimatch: 5.0.0
      normalize-path: 3.0.0
      textextensions: 5.14.0
    dev: false

  /mem-fs/1.2.0:
    resolution: {integrity: sha512-b8g0jWKdl8pM0LqAPdK9i8ERL7nYrzmJfRhxMiWH2uYdfYnb7uXnmwVb0ZGe7xyEl4lj+nLIU3yf4zPUT+XsVQ==}
    dependencies:
      through2: 3.0.2
      vinyl: 2.2.1
      vinyl-file: 3.0.0
    dev: false

  /merge-descriptors/1.0.1:
    resolution: {integrity: sha1-sAqqVW3YtEVoFQ7J0blT8/kMu2E=}
    dev: false

  /merge-stream/2.0.0:
    resolution: {integrity: sha512-abv/qOcuPfk3URPfDzmZU1LKmuw8kT+0nIHvKrKgFrwifol/doWcdA4ZqsWQ8ENrFKkd67Mfpo/LovbIUsbt3w==}
    dev: false

  /merge2/1.4.1:
    resolution: {integrity: sha512-8q7VEgMJW4J8tcfVPy8g09NcQwZdbwFEqhe/WZkoIzjn/3TGDwtOCYtXGxA3O8tPzpczCCDgv+P2P5y00ZJOOg==}
    engines: {node: '>= 8'}
    dev: false

  /methods/1.1.2:
    resolution: {integrity: sha1-VSmk1nZUE07cxSZmVoNbD4Ua/O4=}
    engines: {node: '>= 0.6'}
    dev: false

<<<<<<< HEAD
  /micro-base/0.10.0:
    resolution: {integrity: sha512-huKVznyEDZVO7pcYoVZMBR6prkxzkJSTT96T2tyHY1Wk3Sywcpb7NwxHAwKf/fmfqsdFuY2rDRR3UYkY6Uh9LQ==}
    dev: false

  /micro-base/0.9.0:
    resolution: {integrity: sha512-4+tOMKidYT5nQ6/UNmYrGVO5PMcnJdfuR4NC8HK8s2H61B4itOhA9yrsjBdqGV7ecdtej36x3YSIfPLRmPrspg==}
    deprecated: Switch to @scure/base for audited version of the lib & updates
    dev: false

  /micromatch/3.1.10:
    resolution: {integrity: sha512-MWikgl9n9M3w+bpsY3He8L+w9eF9338xRl8IAO5viDizwSzziFEyUzo2xrrloB64ADbTf8uA8vRqqttDTOmccg==}
    engines: {node: '>=0.10.0'}
    dependencies:
      arr-diff: 4.0.0
      array-unique: 0.3.2
      braces: 2.3.2
      define-property: 2.0.2
      extend-shallow: 3.0.2
      extglob: 2.0.4
      fragment-cache: 0.2.1
      kind-of: 6.0.3
      nanomatch: 1.2.13
      object.pick: 1.3.0
      regex-not: 1.0.2
      snapdragon: 0.8.2
      to-regex: 3.0.2
=======
  /micro-base/0.10.2:
    resolution: {integrity: sha512-lqqJrT7lfJtDmmiQ4zRLZuIJBk96t0RAc5pCrrWpL9zDeH5i/SUL85mku9HqzTI/OCZ8EQ3aicbMW+eK5Nyu5w==}
    deprecated: Switch to @scure/base for audited version of the lib & updates
>>>>>>> 0d24905e
    dev: false

  /micromatch/4.0.4:
    resolution: {integrity: sha512-pRmzw/XUcwXGpD9aI9q/0XOwLNygjETJ8y0ao0wdqprrzDa4YnxLcz7fQRZr8voh8V10kGhABbNcHVk5wHgWwg==}
    engines: {node: '>=8.6'}
    dependencies:
      braces: 3.0.2
      picomatch: 2.3.0
    dev: false

  /mime-db/1.51.0:
    resolution: {integrity: sha512-5y8A56jg7XVQx2mbv1lu49NR4dokRnhZYTtL+KGfaa27uq4pSTXkwQkFJl4pkRMyNFz/EtYDSkiiEHx3F7UN6g==}
    engines: {node: '>= 0.6'}
    dev: false

  /mime-types/2.1.34:
    resolution: {integrity: sha512-6cP692WwGIs9XXdOO4++N+7qjqv0rqxxVvJ3VHPh/Sc9mVZcQP+ZGhkKiTvWMQRr2tbHkJP/Yn7Y0npb3ZBs4A==}
    engines: {node: '>= 0.6'}
    dependencies:
      mime-db: 1.51.0
    dev: false

  /mime/1.6.0:
    resolution: {integrity: sha512-x0Vn8spI+wuJ1O6S7gnbaQg8Pxh4NNHb7KSINmEWKiPE4RKOplvijn+NkmYmmRgP68mc70j2EbeTFRsrswaQeg==}
    engines: {node: '>=4'}
    hasBin: true
    dev: false

  /mimic-fn/2.1.0:
    resolution: {integrity: sha512-OqbOk5oEQeAZ8WXWydlu9HJjz9WVdEIvamMCcXmuqUYjTknH/sqsWvhQ3vgwKFRR1HpjvNBKQ37nbJgYzGqGcg==}
    engines: {node: '>=6'}
    dev: false

  /mimic-response/1.0.1:
    resolution: {integrity: sha512-j5EctnkH7amfV/q5Hgmoal1g2QHFJRraOtmx0JpIqkxhBhI/lJSl1nMpQ45hVarwNETOoWEimndZ4QK0RHxuxQ==}
    engines: {node: '>=4'}
    dev: false

  /minimatch/3.0.4:
    resolution: {integrity: sha512-yJHVQEhyqPLUTgt9B83PXu6W3rx4MvvHvSUvToogpwoGDOUQ+yDrR0HRot+yOCdCO7u4hX3pWft6kWBBcqh0UA==}
    dependencies:
      brace-expansion: 1.1.11
    dev: false

  /minimist/1.2.5:
    resolution: {integrity: sha512-FM9nNUYrRBAELZQT3xeZQ7fmMOBg6nWNmJKTcgsJeaLstP/UODVpGsr5OhXhhXg6f+qtJ8uiZ+PUxkDWcgIXLw==}
    dev: false

  /minipass-collect/1.0.2:
    resolution: {integrity: sha512-6T6lH0H8OG9kITm/Jm6tdooIbogG9e0tLgpY6mphXSm/A9u8Nq1ryBG+Qspiub9LjWlBPsPS3tWQ/Botq4FdxA==}
    engines: {node: '>= 8'}
    dependencies:
      minipass: 3.1.6
    dev: false

  /minipass-fetch/1.4.1:
    resolution: {integrity: sha512-CGH1eblLq26Y15+Azk7ey4xh0J/XfJfrCox5LDJiKqI2Q2iwOLOKrlmIaODiSQS8d18jalF6y2K2ePUm0CmShw==}
    engines: {node: '>=8'}
    dependencies:
      minipass: 3.1.6
      minipass-sized: 1.0.3
      minizlib: 2.1.2
    optionalDependencies:
      encoding: 0.1.13
    dev: false

  /minipass-flush/1.0.5:
    resolution: {integrity: sha512-JmQSYYpPUqX5Jyn1mXaRwOda1uQ8HP5KAT/oDSLCzt1BYRhQU0/hDtsB1ufZfEEzMZ9aAVmsBw8+FWsIXlClWw==}
    engines: {node: '>= 8'}
    dependencies:
      minipass: 3.1.6
    dev: false

  /minipass-json-stream/1.0.1:
    resolution: {integrity: sha512-ODqY18UZt/I8k+b7rl2AENgbWE8IDYam+undIJONvigAz8KR5GWblsFTEfQs0WODsjbSXWlm+JHEv8Gr6Tfdbg==}
    dependencies:
      jsonparse: 1.3.1
      minipass: 3.1.6
    dev: false

  /minipass-pipeline/1.2.4:
    resolution: {integrity: sha512-xuIq7cIOt09RPRJ19gdi4b+RiNvDFYe5JH+ggNvBqGqpQXcru3PcRmOZuHBKWK1Txf9+cQ+HMVN4d6z46LZP7A==}
    engines: {node: '>=8'}
    dependencies:
      minipass: 3.1.6
    dev: false

  /minipass-sized/1.0.3:
    resolution: {integrity: sha512-MbkQQ2CTiBMlA2Dm/5cY+9SWFEN8pzzOXi6rlM5Xxq0Yqbda5ZQy9sU75a673FE9ZK0Zsbr6Y5iP6u9nktfg2g==}
    engines: {node: '>=8'}
    dependencies:
      minipass: 3.1.6
    dev: false

  /minipass/3.1.6:
    resolution: {integrity: sha512-rty5kpw9/z8SX9dmxblFA6edItUmwJgMeYDZRrwlIVN27i8gysGbznJwUggw2V/FVqFSDdWy040ZPS811DYAqQ==}
    engines: {node: '>=8'}
    dependencies:
      yallist: 4.0.0
    dev: false

  /minizlib/2.1.2:
    resolution: {integrity: sha512-bAxsR8BVfj60DWXHE3u30oHzfl4G7khkSuPW+qvpd7jFRHm7dLxOjUk1EHACJ/hxLY8phGJ0YhYHZo7jil7Qdg==}
    engines: {node: '>= 8'}
    dependencies:
      minipass: 3.1.6
      yallist: 4.0.0
    dev: false

  /mkdirp-classic/0.5.3:
    resolution: {integrity: sha512-gKLcREMhtuZRwRAfqP3RFW+TK4JqApVBtOIftVgjuABpAtpxhPGaDcfvbhNvD0B8iD1oUr/txX35NjcaY6Ns/A==}
    dev: false

  /mkdirp-infer-owner/2.0.0:
    resolution: {integrity: sha512-sdqtiFt3lkOaYvTXSRIUjkIdPTcxgv5+fgqYE/5qgwdw12cOrAuzzgzvVExIkH/ul1oeHN3bCLOWSG3XOqbKKw==}
    engines: {node: '>=10'}
    dependencies:
      chownr: 2.0.0
      infer-owner: 1.0.4
      mkdirp: 1.0.4
    dev: false

  /mkdirp/1.0.4:
    resolution: {integrity: sha512-vVqVZQyf3WLx2Shd0qJ9xuvqgAyKPLAiqITEtqW0oIUjzo3PePDd6fW9iFz30ef7Ysp/oiWqbhszeGWW2T6Gzw==}
    engines: {node: '>=10'}
    hasBin: true
    dev: false

  /mocha/9.1.3:
    resolution: {integrity: sha512-Xcpl9FqXOAYqI3j79pEtHBBnQgVXIhpULjGQa7DVb0Po+VzmSIK9kanAiWLHoRR/dbZ2qpdPshuXr8l1VaHCzw==}
    engines: {node: '>= 12.0.0'}
    hasBin: true
    dependencies:
      '@ungap/promise-all-settled': 1.1.2
      ansi-colors: 4.1.1
      browser-stdout: 1.3.1
      chokidar: 3.5.2
      debug: 4.3.2_supports-color@8.1.1
      diff: 5.0.0
      escape-string-regexp: 4.0.0
      find-up: 5.0.0
      glob: 7.1.7
      growl: 1.10.5
      he: 1.2.0
      js-yaml: 4.1.0
      log-symbols: 4.1.0
      minimatch: 3.0.4
      ms: 2.1.3
      nanoid: 3.1.25
      serialize-javascript: 6.0.0
      strip-json-comments: 3.1.1
      supports-color: 8.1.1
      which: 2.0.2
      workerpool: 6.1.5
      yargs: 16.2.0
      yargs-parser: 20.2.4
      yargs-unparser: 2.0.0
    dev: false

  /mocha/9.2.0:
    resolution: {integrity: sha512-kNn7E8g2SzVcq0a77dkphPsDSN7P+iYkqE0ZsGCYWRsoiKjOt+NvXfaagik8vuDa6W5Zw3qxe8Jfpt5qKf+6/Q==}
    engines: {node: '>= 12.0.0'}
    hasBin: true
    dependencies:
      '@ungap/promise-all-settled': 1.1.2
      ansi-colors: 4.1.1
      browser-stdout: 1.3.1
      chokidar: 3.5.3
      debug: 4.3.3_supports-color@8.1.1
      diff: 5.0.0
      escape-string-regexp: 4.0.0
      find-up: 5.0.0
      glob: 7.2.0
      growl: 1.10.5
      he: 1.2.0
      js-yaml: 4.1.0
      log-symbols: 4.1.0
      minimatch: 3.0.4
      ms: 2.1.3
      nanoid: 3.2.0
      serialize-javascript: 6.0.0
      strip-json-comments: 3.1.1
      supports-color: 8.1.1
      which: 2.0.2
      workerpool: 6.2.0
      yargs: 16.2.0
      yargs-parser: 20.2.4
      yargs-unparser: 2.0.0
    dev: false

  /ms/2.0.0:
    resolution: {integrity: sha1-VgiurfwAvmwpAd9fmGF4jeDVl8g=}
    dev: false

  /ms/2.1.2:
    resolution: {integrity: sha512-sGkPx+VjMtmA6MX27oA4FBFELFCZZ4S4XqeGOXCv68tT+jb3vk/RyaKWP0PTKyWtmLSM0b+adUTEvbs1PEaH2w==}
    dev: false

  /ms/2.1.3:
    resolution: {integrity: sha512-6FlzubTLZG3J2a/NVCAleEhjzq5oxgHyaCU9yYXvcLsvoVaHJq/s5xXI6/XXP6tz7R9xAOtHnSO/tXtF3WRTlA==}
    dev: false

  /multimatch/5.0.0:
    resolution: {integrity: sha512-ypMKuglUrZUD99Tk2bUQ+xNQj43lPEfAeX2o9cTteAmShXy2VHDJpuwu1o0xqoKCt9jLVAvwyFKdLTPXKAfJyA==}
    engines: {node: '>=10'}
    dependencies:
      '@types/minimatch': 3.0.5
      array-differ: 3.0.0
      array-union: 2.1.0
      arrify: 2.0.1
      minimatch: 3.0.4
    dev: false

  /mute-stream/0.0.8:
    resolution: {integrity: sha512-nnbWWOkoWyUsTjKrhgD0dcz22mdkSnpYqbEjIm2nhwhuxlSkpywJmBo8h0ZqJdkp73mb90SssHkN4rsRaBAfAA==}
    dev: false

  /mz/2.7.0:
    resolution: {integrity: sha512-z81GNO7nnYMEhrGh9LeymoE4+Yr0Wn5McHIZMK5cfQCl+NDX08sCZgUc9/6MHni9IWuFLm1Z3HTCXu2z9fN62Q==}
    dependencies:
      any-promise: 1.3.0
      object-assign: 4.1.1
      thenify-all: 1.6.0
    dev: false

  /nanoassert/2.0.0:
    resolution: {integrity: sha512-7vO7n28+aYO4J+8w96AzhmU8G+Y/xpPDJz/se19ICsqj/momRbb9mh9ZUtkoJ5X3nTnPdhEJyc0qnM6yAsHBaA==}
    dev: false

  /nanoid/3.1.25:
    resolution: {integrity: sha512-rdwtIXaXCLFAQbnfqDRnI6jaRHp9fTcYBjtFKE8eezcZ7LuLjhUaQGNeMXf1HmRoCH32CLz6XwX0TtxEOS/A3Q==}
    engines: {node: ^10 || ^12 || ^13.7 || ^14 || >=15.0.1}
    hasBin: true
    dev: false

  /nanoid/3.2.0:
    resolution: {integrity: sha512-fmsZYa9lpn69Ad5eDn7FMcnnSR+8R34W9qJEijxYhTbfOWzr22n1QxCMzXLK+ODyW2973V3Fux959iQoUxzUIA==}
    engines: {node: ^10 || ^12 || ^13.7 || ^14 || >=15.0.1}
    hasBin: true
    dev: false

  /natural-orderby/2.0.3:
    resolution: {integrity: sha512-p7KTHxU0CUrcOXe62Zfrb5Z13nLvPhSWR/so3kFulUQU0sgUll2Z0LwpsLN351eOOD+hRGu/F1g+6xDfPeD++Q==}
    dev: false

  /negotiator/0.6.2:
    resolution: {integrity: sha512-hZXc7K2e+PgeI1eDBe/10Ard4ekbfrrqG8Ep+8Jmf4JID2bNg7NvCPOZN+kfF574pFQI7mum2AUqDidoKqcTOw==}
    engines: {node: '>= 0.6'}
    dev: false

  /negotiator/0.6.3:
    resolution: {integrity: sha512-+EUsqGPLsM+j/zdChZjsnX51g4XrHFOIXwfnCVPGlQk/k5giakcKsuxCObBRu6DSm9opw/O6slWbJdghQM4bBg==}
    engines: {node: '>= 0.6'}
    dev: false

  /next-tick/1.0.0:
    resolution: {integrity: sha1-yobR/ogoFpsBICCOPchCS524NCw=}
    dev: false

  /nice-try/1.0.5:
    resolution: {integrity: sha512-1nh45deeb5olNY7eX82BkPO7SSxR5SSYJiPTrTdFUVYwAl8CKMA5N9PjTYkHiRjisVcxcQ1HXdLhx2qxxJzLNQ==}
    dev: false

  /node-fetch/2.6.6:
    resolution: {integrity: sha512-Z8/6vRlTUChSdIgMa51jxQ4lrw/Jy5SOW10ObaA47/RElsAN2c5Pn8bTgFGWn/ibwzXTE8qwr1Yzx28vsecXEA==}
    engines: {node: 4.x || >=6.0.0}
    dependencies:
      whatwg-url: 5.0.0
    dev: false

  /node-fetch/2.6.7:
    resolution: {integrity: sha512-ZjMPFEfVx5j+y2yF35Kzx5sF7kDzxuDj6ziH4FFbOp87zKDZNx8yExJIb05OGF4Nlt9IHFIMBkRl41VdvcNdbQ==}
    engines: {node: 4.x || >=6.0.0}
    peerDependencies:
      encoding: ^0.1.0
    peerDependenciesMeta:
      encoding:
        optional: true
    dependencies:
      whatwg-url: 5.0.0
    dev: false

  /node-gyp-build/4.3.0:
    resolution: {integrity: sha512-iWjXZvmboq0ja1pUGULQBexmxq8CV4xBhX7VDOTbL7ZR4FOowwY/VOtRxBN/yKxmdGoIp4j5ysNT4u3S2pDQ3Q==}
    hasBin: true
    dev: false

  /node-gyp/8.4.1:
    resolution: {integrity: sha512-olTJRgUtAb/hOXG0E93wZDs5YiJlgbXxTwQAFHyNlRsXQnYzUaF2aGgujZbw+hR8aF4ZG/rST57bWMWD16jr9w==}
    engines: {node: '>= 10.12.0'}
    hasBin: true
    dependencies:
      env-paths: 2.2.1
      glob: 7.2.0
      graceful-fs: 4.2.8
      make-fetch-happen: 9.1.0
      nopt: 5.0.0
      npmlog: 6.0.0
      rimraf: 3.0.2
      semver: 7.3.5
      tar: 6.1.11
      which: 2.0.2
    transitivePeerDependencies:
      - supports-color
    dev: false

  /nopt/5.0.0:
    resolution: {integrity: sha512-Tbj67rffqceeLpcRXrT7vKAN8CwfPeIBgM7E6iBkmKLV7bEMwpGgYLGv0jACUsECaa/vuxP0IjEont6umdMgtQ==}
    engines: {node: '>=6'}
    hasBin: true
    dependencies:
      abbrev: 1.1.1
    dev: false

  /normalize-package-data/2.5.0:
    resolution: {integrity: sha512-/5CMN3T0R4XTj4DcGaexo+roZSdSFW/0AOOTROrjxzCG1wrWXEsGbRKevjlIL+ZDE4sZlJr5ED4YW0yqmkK+eA==}
    dependencies:
      hosted-git-info: 2.8.9
      resolve: 1.20.0
      semver: 5.7.1
      validate-npm-package-license: 3.0.4
    dev: false

  /normalize-package-data/3.0.3:
    resolution: {integrity: sha512-p2W1sgqij3zMMyRC067Dg16bfzVH+w7hyegmpIvZ4JNjqtGOVAIvLmjBx3yP7YTe9vKJgkoNOPjwQGogDoMXFA==}
    engines: {node: '>=10'}
    dependencies:
      hosted-git-info: 4.0.2
      is-core-module: 2.8.0
      semver: 7.3.5
      validate-npm-package-license: 3.0.4
    dev: false

  /normalize-path/3.0.0:
    resolution: {integrity: sha512-6eZs5Ls3WtCisHWp9S2GUy8dqkpGi4BVSz3GaqiE6ezub0512ESztXUwUB6C6IKbQkY2Pnb/mD4WYojCRwcwLA==}
    engines: {node: '>=0.10.0'}
    dev: false

  /normalize-url/4.5.1:
    resolution: {integrity: sha512-9UZCFRHQdNrfTpGg8+1INIg93B6zE0aXMVFkw1WFwvO4SlZywU6aLg5Of0Ap/PgcbSw4LNxvMWXMeugwMCX0AA==}
    engines: {node: '>=8'}
    dev: false

  /npm-bundled/1.1.2:
    resolution: {integrity: sha512-x5DHup0SuyQcmL3s7Rx/YQ8sbw/Hzg0rj48eN0dV7hf5cmQq5PXIeioroH3raV1QC1yh3uTYuMThvEQF3iKgGQ==}
    dependencies:
      npm-normalize-package-bin: 1.0.1
    dev: false

  /npm-install-checks/4.0.0:
    resolution: {integrity: sha512-09OmyDkNLYwqKPOnbI8exiOZU2GVVmQp7tgez2BPi5OZC8M82elDAps7sxC4l//uSUtotWqoEIDwjRvWH4qz8w==}
    engines: {node: '>=10'}
    dependencies:
      semver: 7.3.5
    dev: false

  /npm-normalize-package-bin/1.0.1:
    resolution: {integrity: sha512-EPfafl6JL5/rU+ot6P3gRSCpPDW5VmIzX959Ob1+ySFUuuYHWHekXpwdUZcKP5C+DS4GEtdJluwBjnsNDl+fSA==}
    dev: false

  /npm-package-arg/8.1.5:
    resolution: {integrity: sha512-LhgZrg0n0VgvzVdSm1oiZworPbTxYHUJCgtsJW8mGvlDpxTM1vSJc3m5QZeUkhAHIzbz3VCHd/R4osi1L1Tg/Q==}
    engines: {node: '>=10'}
    dependencies:
      hosted-git-info: 4.0.2
      semver: 7.3.5
      validate-npm-package-name: 3.0.0
    dev: false

  /npm-packlist/3.0.0:
    resolution: {integrity: sha512-L/cbzmutAwII5glUcf2DBRNY/d0TFd4e/FnaZigJV6JD85RHZXJFGwCndjMWiiViiWSsWt3tiOLpI3ByTnIdFQ==}
    engines: {node: '>=10'}
    hasBin: true
    dependencies:
      glob: 7.2.0
      ignore-walk: 4.0.1
      npm-bundled: 1.1.2
      npm-normalize-package-bin: 1.0.1
    dev: false

  /npm-pick-manifest/6.1.1:
    resolution: {integrity: sha512-dBsdBtORT84S8V8UTad1WlUyKIY9iMsAmqxHbLdeEeBNMLQDlDWWra3wYUx9EBEIiG/YwAy0XyNHDd2goAsfuA==}
    dependencies:
      npm-install-checks: 4.0.0
      npm-normalize-package-bin: 1.0.1
      npm-package-arg: 8.1.5
      semver: 7.3.5
    dev: false

  /npm-registry-fetch/12.0.1:
    resolution: {integrity: sha512-ricy4ezH3Uv0d4am6RSwHjCYTWJI74NJjurIigWMAG7Vs3PFyd0TUlkrez5L0AgaPzDLRsEzqb5cOZ/Ue01bmA==}
    engines: {node: ^12.13.0 || ^14.15.0 || >=16}
    dependencies:
      make-fetch-happen: 10.0.0
      minipass: 3.1.6
      minipass-fetch: 1.4.1
      minipass-json-stream: 1.0.1
      minizlib: 2.1.2
      npm-package-arg: 8.1.5
    transitivePeerDependencies:
      - supports-color
    dev: false

  /npm-run-path/2.0.2:
    resolution: {integrity: sha1-NakjLfo11wZ7TLLd8jV7GHFTbF8=}
    engines: {node: '>=4'}
    dependencies:
      path-key: 2.0.1
    dev: false

  /npm-run-path/4.0.1:
    resolution: {integrity: sha512-S48WzZW777zhNIrn7gxOlISNAqi9ZC/uQFnRdbeIHhZhCA6UqpkOT8T1G7BvfdgP4Er8gF4sUbaS0i7QvIfCWw==}
    engines: {node: '>=8'}
    dependencies:
      path-key: 3.1.1
    dev: false

  /npmlog/5.0.1:
    resolution: {integrity: sha512-AqZtDUWOMKs1G/8lwylVjrdYgqA4d9nu8hc+0gzRxlDb1I10+FHBGMXs6aiQHFdCUUlqH99MUMuLfzWDNDtfxw==}
    dependencies:
      are-we-there-yet: 2.0.0
      console-control-strings: 1.1.0
      gauge: 3.0.2
      set-blocking: 2.0.0
    dev: false

  /npmlog/6.0.0:
    resolution: {integrity: sha512-03ppFRGlsyUaQFbGC2C8QWJN/C/K7PsfyD9aQdhVKAQIH4sQBc8WASqFBP7O+Ut4d2oo5LoeoboB3cGdBZSp6Q==}
    engines: {node: ^12.13.0 || ^14.15.0 || >=16}
    dependencies:
      are-we-there-yet: 2.0.0
      console-control-strings: 1.1.0
      gauge: 4.0.0
      set-blocking: 2.0.0
    dev: false

  /number-is-nan/1.0.1:
    resolution: {integrity: sha1-CXtgK1NCKlIsGvuHkDGDNpQaAR0=}
    engines: {node: '>=0.10.0'}
    dev: false

  /object-assign/4.1.1:
    resolution: {integrity: sha1-IQmtx5ZYh8/AXLvUQsrIv7s2CGM=}
    engines: {node: '>=0.10.0'}
    dev: false

  /object-treeify/1.1.33:
    resolution: {integrity: sha512-EFVjAYfzWqWsBMRHPMAXLCDIJnpMhdWAqR7xG6M6a2cs6PMFpl/+Z20w9zDW4vkxOFfddegBKq9Rehd0bxWE7A==}
    engines: {node: '>= 10'}
    dev: false

  /oclif/2.4.3:
    resolution: {integrity: sha512-+/zMFpcc7dEM2UOXC7xORZbZ595GGHuUPl0G/on1ZRHTunVCRnltS95bkIwjBnShPqTXts1zIQsfbYNYtY9gGA==}
    engines: {node: '>=12.0.0'}
    hasBin: true
    dependencies:
      '@oclif/core': 1.3.0
      '@oclif/plugin-help': 5.1.11
      '@oclif/plugin-not-found': 2.3.1
      '@oclif/plugin-warn-if-update-available': 2.0.4
      aws-sdk: 2.1066.0
      concurrently: 7.0.0
      debug: 4.3.3
      find-yarn-workspace-root: 2.0.0
      fs-extra: 8.1.0
      github-slugger: 1.4.0
      lodash: 4.17.21
      normalize-package-data: 3.0.3
      qqjs: 0.3.11
      semver: 7.3.5
      tslib: 2.3.1
      yeoman-environment: 3.9.1
      yeoman-generator: 5.6.1_yeoman-environment@3.9.1
      yosay: 2.0.2
    transitivePeerDependencies:
      - encoding
      - supports-color
    dev: false

  /on-finished/2.3.0:
    resolution: {integrity: sha1-IPEzZIGwg811M3mSoWlxqi2QaUc=}
    engines: {node: '>= 0.8'}
    dependencies:
      ee-first: 1.1.1
    dev: false

  /once/1.4.0:
    resolution: {integrity: sha1-WDsap3WWHUsROsF9nFC6753Xa9E=}
    dependencies:
      wrappy: 1.0.2
    dev: false

  /onetime/5.1.2:
    resolution: {integrity: sha512-kbpaSSGJTWdAY5KPVeMOKXSrPtr8C8C7wodJbcsd51jRnmD+GZu8Y0VoU6Dm5Z4vWr0Ig/1NKuWRKf7j5aaYSg==}
    engines: {node: '>=6'}
    dependencies:
      mimic-fn: 2.1.0
    dev: false

  /oppa/0.4.0:
    resolution: {integrity: sha512-DFvM3+F+rB/igo3FRnkDWitjZgBH9qZAn68IacYHsqbZBKwuTA+LdD4zSJiQtgQpWq7M08we5FlGAVHz0yW7PQ==}
    engines: {node: '>=10'}
    dependencies:
      chalk: 4.1.2
    dev: false

  /ora/5.4.1:
    resolution: {integrity: sha512-5b6Y85tPxZZ7QytO+BQzysW31HJku27cRIlkbAXaNx+BdcVi+LlRFmVXzeF6a7JCwJpyw5c4b+YSVImQIrBpuQ==}
    engines: {node: '>=10'}
    dependencies:
      bl: 4.1.0
      chalk: 4.1.2
      cli-cursor: 3.1.0
      cli-spinners: 2.6.1
      is-interactive: 1.0.0
      is-unicode-supported: 0.1.0
      log-symbols: 4.1.0
      strip-ansi: 6.0.1
      wcwidth: 1.0.1
    dev: false

  /os-locale/1.4.0:
    resolution: {integrity: sha1-IPnxeuKe00XoveWDsT0gCYA8FNk=}
    engines: {node: '>=0.10.0'}
    dependencies:
      lcid: 1.0.0
    dev: false

  /os-tmpdir/1.0.2:
    resolution: {integrity: sha1-u+Z0BseaqFxc/sdm/lc0VV36EnQ=}
    engines: {node: '>=0.10.0'}
    dev: false

  /p-cancelable/1.1.0:
    resolution: {integrity: sha512-s73XxOZ4zpt1edZYZzvhqFa6uvQc1vwUa0K0BdtIZgQMAJj9IbebH+JkgKZc9h+B05PKHLOTl4ajG1BmNrVZlw==}
    engines: {node: '>=6'}
    dev: false

  /p-finally/1.0.0:
    resolution: {integrity: sha1-P7z7FbiZpEEjs0ttzBi3JDNqLK4=}
    engines: {node: '>=4'}
    dev: false

  /p-limit/2.3.0:
    resolution: {integrity: sha512-//88mFWSJx8lxCzwdAABTJL2MyWB12+eIY7MDL2SqLmAkeKU9qxRvWuSyTjm3FUmpBEMuFfckAIqEaVGUDxb6w==}
    engines: {node: '>=6'}
    dependencies:
      p-try: 2.2.0
    dev: false

  /p-limit/3.1.0:
    resolution: {integrity: sha512-TYOanM3wGwNGsZN2cVTYPArw454xnXj5qmWF1bEoAc4+cU/ol7GVh7odevjp1FNHduHc3KZMcFduxU5Xc6uJRQ==}
    engines: {node: '>=10'}
    dependencies:
      yocto-queue: 0.1.0
    dev: false

  /p-locate/4.1.0:
    resolution: {integrity: sha512-R79ZZ/0wAxKGu3oYMlz8jy/kbhsNrS7SKZ7PxEHBgJ5+F2mtFW2fK2cOtBh1cHYkQsbzFV7I+EoRKe6Yt0oK7A==}
    engines: {node: '>=8'}
    dependencies:
      p-limit: 2.3.0
    dev: false

  /p-locate/5.0.0:
    resolution: {integrity: sha512-LaNjtRWUBY++zB5nE/NwcaoMylSPk+S+ZHNB1TzdbMJMny6dynpAGt7X/tl/QYq3TIeE6nxHppbo2LGymrG5Pw==}
    engines: {node: '>=10'}
    dependencies:
      p-limit: 3.1.0
    dev: false

  /p-map/2.1.0:
    resolution: {integrity: sha512-y3b8Kpd8OAN444hxfBbFfj1FY/RjtTd8tzYwhUqNYXx0fXx2iX4maP4Qr6qhIKbQXI02wTLAda4fYUbDagTUFw==}
    engines: {node: '>=6'}
    dev: false

<<<<<<< HEAD
  /p-timeout/1.2.1:
    resolution: {integrity: sha1-XrOzU7f86Z8QGhA4iAuwVOu+o4Y=}
    engines: {node: '>=4'}
=======
  /p-map/4.0.0:
    resolution: {integrity: sha512-/bjOqmgETBYB5BoEeGVea8dmvHb2m9GLy1E9W43yeyfP6QQCZGFNa+XRceJEuDB6zqr+gKpIAmlLebMpykw/MQ==}
    engines: {node: '>=10'}
    dependencies:
      aggregate-error: 3.1.0
    dev: false

  /p-props/4.0.0:
    resolution: {integrity: sha512-3iKFbPdoPG7Ne3cMA53JnjPsTMaIzE9gxKZnvKJJivTAeqLEZPBu6zfi6DYq9AsH1nYycWmo3sWCNI8Kz6T2Zg==}
    engines: {node: '>=10'}
    dependencies:
      p-map: 4.0.0
    dev: false

  /p-queue/6.6.2:
    resolution: {integrity: sha512-RwFpb72c/BhQLEXIZ5K2e+AhgNVmIejGlTgiB9MzZ0e93GRvqZ7uSi0dvRF7/XIXDeNkra2fNHBxTyPDGySpjQ==}
    engines: {node: '>=8'}
    dependencies:
      eventemitter3: 4.0.7
      p-timeout: 3.2.0
    dev: false

  /p-retry/4.6.1:
    resolution: {integrity: sha512-e2xXGNhZOZ0lfgR9kL34iGlU8N/KO0xZnQxVEwdeOvpqNDQfdnxIYizvWtK8RglUa3bGqI8g0R/BdfzLMxRkiA==}
    engines: {node: '>=8'}
    dependencies:
      '@types/retry': 0.12.1
      retry: 0.13.1
    dev: false

  /p-timeout/3.2.0:
    resolution: {integrity: sha512-rhIwUycgwwKcP9yTOOFK/AKsAopjjCakVqLHePO3CC6Mir1Z99xT+R63jZxAT5lFZLa2inS5h+ZS2GvR99/FBg==}
    engines: {node: '>=8'}
>>>>>>> 0d24905e
    dependencies:
      p-finally: 1.0.0
    dev: false

<<<<<<< HEAD
=======
  /p-timeout/4.1.0:
    resolution: {integrity: sha512-+/wmHtzJuWii1sXn3HCuH/FTwGhrp4tmJTxSKJbfS+vkipci6osxXM5mY0jUiRzWKMTgUT8l7HFbeSwZAynqHw==}
    engines: {node: '>=10'}
    dev: false

  /p-transform/1.3.0:
    resolution: {integrity: sha512-UJKdSzgd3KOnXXAtqN5+/eeHcvTn1hBkesEmElVgvO/NAYcxAvmjzIGmnNd3Tb/gRAvMBdNRFD4qAWdHxY6QXg==}
    engines: {node: '>=12.10.0'}
    dependencies:
      debug: 4.3.3
      p-queue: 6.6.2
    transitivePeerDependencies:
      - supports-color
    dev: false

>>>>>>> 0d24905e
  /p-try/2.2.0:
    resolution: {integrity: sha512-R4nPAVTAU0B9D35/Gk3uJf/7XYbQcyohSKdvAxIRSNghFl4e71hVoGnBNQz9cWaXxO2I10KTC+3jMdvvoKw6dQ==}
    engines: {node: '>=6'}
    dev: false

  /package-json/6.5.0:
    resolution: {integrity: sha512-k3bdm2n25tkyxcjSKzB5x8kfVxlMdgsbPr0GkZcwHsLpba6cBjqCt1KlcChKEvxHIcTB1FVMuwoijZ26xex5MQ==}
    engines: {node: '>=8'}
    dependencies:
      got: 9.6.0
      registry-auth-token: 4.2.1
      registry-url: 5.1.0
      semver: 6.3.0
    dev: false

  /packet-reader/1.0.0:
    resolution: {integrity: sha512-HAKu/fG3HpHFO0AA8WE8q2g+gBJaZ9MG7fcKk+IJPLTGAD6Psw4443l+9DGRbOIh3/aXr7Phy0TjilYivJo5XQ==}
    dev: false

  /pacote/12.0.3:
    resolution: {integrity: sha512-CdYEl03JDrRO3x18uHjBYA9TyoW8gy+ThVcypcDkxPtKlw76e4ejhYB6i9lJ+/cebbjpqPW/CijjqxwDTts8Ow==}
    engines: {node: ^12.13.0 || ^14.15.0 || >=16}
    hasBin: true
    dependencies:
      '@npmcli/git': 2.1.0
      '@npmcli/installed-package-contents': 1.0.7
      '@npmcli/promise-spawn': 1.3.2
      '@npmcli/run-script': 2.0.0
      cacache: 15.3.0
      chownr: 2.0.0
      fs-minipass: 2.1.0
      infer-owner: 1.0.4
      minipass: 3.1.6
      mkdirp: 1.0.4
      npm-package-arg: 8.1.5
      npm-packlist: 3.0.0
      npm-pick-manifest: 6.1.1
      npm-registry-fetch: 12.0.1
      promise-retry: 2.0.1
      read-package-json-fast: 2.0.3
      rimraf: 3.0.2
      ssri: 8.0.1
      tar: 6.1.11
    transitivePeerDependencies:
      - supports-color
    dev: false

  /pad-component/0.0.1:
    resolution: {integrity: sha1-rR8izhvw/cDW3dkIrxfzUaQEuKw=}
    dev: false

  /parse-conflict-json/2.0.1:
    resolution: {integrity: sha512-Y7nYw+QaSGBto1LB9lgwOR05Rtz5SbuTf+Oe7HJ6SYQ/DHsvRjQ8O03oWdJbvkt6GzDWospgyZbGmjDYL0sDgA==}
    engines: {node: ^12.13.0 || ^14.15.0 || >=16}
    dependencies:
      json-parse-even-better-errors: 2.3.1
      just-diff: 5.0.1
      just-diff-apply: 4.0.1
    dev: false

  /parse-json/2.2.0:
    resolution: {integrity: sha1-9ID0BDTvgHQfhGkJn43qGPVaTck=}
    engines: {node: '>=0.10.0'}
    dependencies:
      error-ex: 1.3.2
    dev: false

  /parse-json/4.0.0:
    resolution: {integrity: sha1-vjX1Qlvh9/bHRxhPmKeIy5lHfuA=}
    engines: {node: '>=4'}
    dependencies:
      error-ex: 1.3.2
      json-parse-better-errors: 1.0.2
    dev: false

  /parse-json/5.2.0:
    resolution: {integrity: sha512-ayCKvm/phCGxOkYRSCM82iDwct8/EonSEgCSxWxD7ve6jHggsFl4fZVQBPRNgQoKiuV/odhFrGzQXZwbifC8Rg==}
    engines: {node: '>=8'}
    dependencies:
      '@babel/code-frame': 7.16.0
      error-ex: 1.3.2
      json-parse-even-better-errors: 2.3.1
      lines-and-columns: 1.2.4
    dev: false

  /parse5-htmlparser2-tree-adapter/6.0.1:
    resolution: {integrity: sha512-qPuWvbLgvDGilKc5BoicRovlT4MtYT6JfJyBOMDsKoiT+GiuP5qyrPCnR9HcPECIJJmZh5jRndyNThnhhb/vlA==}
    dependencies:
      parse5: 6.0.1
    dev: false

  /parse5/5.1.1:
    resolution: {integrity: sha512-ugq4DFI0Ptb+WWjAdOK16+u/nHfiIrcE+sh8kZMaM0WllQKLI9rOUq6c2b7cwPkXdzfQESqvoqK6ug7U/Yyzug==}
    dev: false

  /parse5/6.0.1:
    resolution: {integrity: sha512-Ofn/CTFzRGTTxwpNEs9PP93gXShHcTq255nzRYSKe8AkVpZY7e1fpmTfOyoIvjP5HG7Z2ZM7VS9PPhQGW2pOpw==}
    dev: false

  /parseurl/1.3.3:
    resolution: {integrity: sha512-CiyeOxFT/JZyN5m0z9PfXw4SCBJ6Sygz1Dpl0wqjlhDEGGBP1GnsUVEL0p63hoG1fcj3fHynXi9NYO4nWOL+qQ==}
    engines: {node: '>= 0.8'}
    dev: false

  /password-prompt/1.1.2:
    resolution: {integrity: sha512-bpuBhROdrhuN3E7G/koAju0WjVw9/uQOG5Co5mokNj0MiOSBVZS1JTwM4zl55hu0WFmIEFvO9cU9sJQiBIYeIA==}
    dependencies:
      ansi-escapes: 3.2.0
      cross-spawn: 6.0.5
    dev: false

  /path-exists/2.1.0:
    resolution: {integrity: sha1-D+tsZPD8UY2adU3V77YscCJ2H0s=}
    engines: {node: '>=0.10.0'}
    dependencies:
      pinkie-promise: 2.0.1
    dev: false

  /path-exists/4.0.0:
    resolution: {integrity: sha512-ak9Qy5Q7jYb2Wwcey5Fpvg2KoAc/ZIhLSLOSBmRmygPsGwkVVt0fZa0qrtMz+m6tJTAHfZQ8FnmB4MG4LWy7/w==}
    engines: {node: '>=8'}
    dev: false

  /path-is-absolute/1.0.1:
    resolution: {integrity: sha1-F0uSaHNVNP+8es5r9TpanhtcX18=}
    engines: {node: '>=0.10.0'}
    dev: false

  /path-key/2.0.1:
    resolution: {integrity: sha1-QRyttXTFoUDTpLGRDUDYDMn0C0A=}
    engines: {node: '>=4'}
    dev: false

  /path-key/3.1.1:
    resolution: {integrity: sha512-ojmeN0qd+y0jszEtoY48r0Peq5dwMEkIlCOu6Q5f41lfkswXuKtYrhgoTpLnyIcHm24Uhqx+5Tqm2InSwLhE6Q==}
    engines: {node: '>=8'}
    dev: false

  /path-parse/1.0.7:
    resolution: {integrity: sha512-LDJzPVEEEPR+y48z93A0Ed0yXb8pAByGWo/k5YYdYgpY2/2EsOsksJrq7lOHxryrVOn1ejG6oAp8ahvOIQD8sw==}
    dev: false

  /path-to-regexp/0.1.7:
    resolution: {integrity: sha1-32BBeABfUi8V60SQ5yR6G/qmf4w=}
    dev: false

  /path-type/1.1.0:
    resolution: {integrity: sha1-WcRPfuSR2nBNpBXaWkBwuk+P5EE=}
    engines: {node: '>=0.10.0'}
    dependencies:
      graceful-fs: 4.2.8
      pify: 2.3.0
      pinkie-promise: 2.0.1
    dev: false

  /path-type/4.0.0:
    resolution: {integrity: sha512-gDKb8aZMDeD/tZWs9P6+q0J9Mwkdl6xMV8TjnGP3qJVJ06bdMgkbBlLU8IdfOsIsFz2BW1rNVT3XuNEl8zPAvw==}
    engines: {node: '>=8'}
    dev: false

  /pg-connection-string/2.5.0:
    resolution: {integrity: sha512-r5o/V/ORTA6TmUnyWZR9nCj1klXCO2CEKNRlVuJptZe85QuhFayC7WeMic7ndayT5IRIR0S0xFxFi2ousartlQ==}
    dev: false

  /pg-int8/1.0.1:
    resolution: {integrity: sha512-WCtabS6t3c8SkpDBUlb1kjOs7l66xsGdKpIPZsg4wR+B3+u9UAum2odSsF9tnvxg80h4ZxLWMy4pRjOsFIqQpw==}
    engines: {node: '>=4.0.0'}
    dev: false

  /pg-pool/3.4.1_pg@8.7.1:
    resolution: {integrity: sha512-TVHxR/gf3MeJRvchgNHxsYsTCHQ+4wm3VIHSS19z8NC0+gioEhq1okDY1sm/TYbfoP6JLFx01s0ShvZ3puP/iQ==}
    peerDependencies:
      pg: '>=8.0'
    dependencies:
      pg: 8.7.1
    dev: false

  /pg-protocol/1.5.0:
    resolution: {integrity: sha512-muRttij7H8TqRNu/DxrAJQITO4Ac7RmX3Klyr/9mJEOBeIpgnF8f9jAfRz5d3XwQZl5qBjF9gLsUtMPJE0vezQ==}
    dev: false

  /pg-types/2.2.0:
    resolution: {integrity: sha512-qTAAlrEsl8s4OiEQY69wDvcMIdQN6wdz5ojQiOy6YRMuynxenON0O5oCpJI6lshc6scgAY8qvJ2On/p+CXY0GA==}
    engines: {node: '>=4'}
    dependencies:
      pg-int8: 1.0.1
      postgres-array: 2.0.0
      postgres-bytea: 1.0.0
      postgres-date: 1.0.7
      postgres-interval: 1.2.0
    dev: false

  /pg/8.7.1:
    resolution: {integrity: sha512-7bdYcv7V6U3KAtWjpQJJBww0UEsWuh4yQ/EjNf2HeO/NnvKjpvhEIe/A/TleP6wtmSKnUnghs5A9jUoK6iDdkA==}
    engines: {node: '>= 8.0.0'}
    peerDependencies:
      pg-native: '>=2.0.0'
    peerDependenciesMeta:
      pg-native:
        optional: true
    dependencies:
      buffer-writer: 2.0.0
      packet-reader: 1.0.0
      pg-connection-string: 2.5.0
      pg-pool: 3.4.1_pg@8.7.1
      pg-protocol: 1.5.0
      pg-types: 2.2.0
      pgpass: 1.0.4
    dev: false

  /pgpass/1.0.4:
    resolution: {integrity: sha512-YmuA56alyBq7M59vxVBfPJrGSozru8QAdoNlWuW3cz8l+UX3cWge0vTvjKhsSHSJpo3Bom8/Mm6hf0TR5GY0+w==}
    dependencies:
      split2: 3.2.2
    dev: false

  /pgtools/0.3.2:
    resolution: {integrity: sha512-o9iI8CrJohpjt3hgoJuEC18oYrt/iLsc3BYtW6kP/0T7EyQ9T/WlnuzyKcC2GtfutREfXCmwaUcbqPrLw8sjng==}
    hasBin: true
    dependencies:
      bluebird: 3.7.2
      pg: 8.7.1
      pg-connection-string: 2.5.0
      yargs: 5.0.0
    transitivePeerDependencies:
      - pg-native
    dev: false

  /picomatch/2.3.0:
    resolution: {integrity: sha512-lY1Q/PiJGC2zOv/z391WOTD+Z02bCgsFfvxoXXf6h7kv9o+WmsmzYqrAwY63sNgOxE4xEdq0WyUnXfKeBrSvYw==}
    engines: {node: '>=8.6'}
    dev: false

  /pify/2.3.0:
    resolution: {integrity: sha1-7RQaasBDqEnqWISY59yosVMw6Qw=}
    engines: {node: '>=0.10.0'}
    dev: false

  /pify/4.0.1:
    resolution: {integrity: sha512-uB80kBFb/tfd68bVleG9T5GGsGPjJrLAUpR5PZIrhBnIaRTQRjqdJSsIKkOP6OAIFbj7GOrcudc5pNjZ+geV2g==}
    engines: {node: '>=6'}
    dev: false

  /pinkie-promise/2.0.1:
    resolution: {integrity: sha1-ITXW36ejWMBprJsXh3YogihFD/o=}
    engines: {node: '>=0.10.0'}
    dependencies:
      pinkie: 2.0.4
    dev: false

  /pinkie/2.0.4:
    resolution: {integrity: sha1-clVrgM+g1IqXToDnckjoDtT3+HA=}
    engines: {node: '>=0.10.0'}
    dev: false

  /pkg-dir/4.2.0:
    resolution: {integrity: sha512-HRDzbaKjC+AOWVXxAU/x54COGeIv9eb+6CkDSQoNTt4XyWoIJvuPsXizxu/Fr23EiekbtZwmh1IcIG/l/a10GQ==}
    engines: {node: '>=8'}
    dependencies:
      find-up: 4.1.0
    dev: false

  /postgres-array/2.0.0:
    resolution: {integrity: sha512-VpZrUqU5A69eQyW2c5CA1jtLecCsN2U/bD6VilrFDWq5+5UIEVO7nazS3TEcHf1zuPYO/sqGvUvW62g86RXZuA==}
    engines: {node: '>=4'}
    dev: false

  /postgres-bytea/1.0.0:
    resolution: {integrity: sha1-AntTPAqokOJtFy1Hz5zOzFIazTU=}
    engines: {node: '>=0.10.0'}
    dev: false

  /postgres-date/1.0.7:
    resolution: {integrity: sha512-suDmjLVQg78nMK2UZ454hAG+OAW+HQPZ6n++TNDUX+L0+uUlLywnoxJKDou51Zm+zTCjrCl0Nq6J9C5hP9vK/Q==}
    engines: {node: '>=0.10.0'}
    dev: false

  /postgres-interval/1.2.0:
    resolution: {integrity: sha512-9ZhXKM/rw350N1ovuWHbGxnGh/SNJ4cnxHiM0rxE4VN41wsg8P8zWn9hv/buK00RP4WvlOyr/RBDiptyxVbkZQ==}
    engines: {node: '>=0.10.0'}
    dependencies:
      xtend: 4.0.2
    dev: false

<<<<<<< HEAD
  /postgres-migrations/5.3.0:
    resolution: {integrity: sha512-gnTHWJZVWbW8T3mXIxJm1JRU853TqBVWkhgfsTJr7zqT3VexjRmJj9kNi96rVhfTezDU4FVW6pf701kLOZiKIA==}
    engines: {node: '>10.17.0'}
    hasBin: true
    dependencies:
      pg: 8.7.1
      sql-template-strings: 2.2.2
    transitivePeerDependencies:
      - pg-native
    dev: false

  /prepend-http/1.0.4:
    resolution: {integrity: sha1-1PRWKwzjaW5BrFLQ4ALlemNdxtw=}
    engines: {node: '>=0.10.0'}
=======
  /preferred-pm/3.0.3:
    resolution: {integrity: sha512-+wZgbxNES/KlJs9q40F/1sfOd/j7f1O9JaHcW5Dsn3aUUOZg3L2bjpVUcKV2jvtElYfoTuQiNeMfQJ4kwUAhCQ==}
    engines: {node: '>=10'}
    dependencies:
      find-up: 5.0.0
      find-yarn-workspace-root2: 1.2.16
      path-exists: 4.0.0
      which-pm: 2.0.0
>>>>>>> 0d24905e
    dev: false

  /prepend-http/2.0.0:
    resolution: {integrity: sha1-6SQ0v6XqjBn0HN/UAddBo8gZ2Jc=}
    engines: {node: '>=4'}
    dev: false

  /pretty-bytes/5.6.0:
    resolution: {integrity: sha512-FFw039TmrBqFK8ma/7OL3sDz/VytdtJr044/QUJtH0wK9lb9jLq9tJyIxUwtQJHwar2BqtiA4iCWSwo9JLkzFg==}
    engines: {node: '>=6'}
    dev: false

  /pretty-format/27.4.2:
    resolution: {integrity: sha512-p0wNtJ9oLuvgOQDEIZ9zQjZffK7KtyR6Si0jnXULIDwrlNF8Cuir3AZP0hHv0jmKuNN/edOnbMjnzd4uTcmWiw==}
    engines: {node: ^10.13.0 || ^12.13.0 || ^14.15.0 || >=15.0.0}
    dependencies:
      '@jest/types': 27.4.2
      ansi-regex: 5.0.1
      ansi-styles: 5.2.0
      react-is: 17.0.2
    dev: false

  /pretty-format/27.4.6:
    resolution: {integrity: sha512-NblstegA1y/RJW2VyML+3LlpFjzx62cUrtBIKIWDXEDkjNeleA7Od7nrzcs/VLQvAeV4CgSYhrN39DRN88Qi/g==}
    engines: {node: ^10.13.0 || ^12.13.0 || ^14.15.0 || >=15.0.0}
    dependencies:
      ansi-regex: 5.0.1
      ansi-styles: 5.2.0
      react-is: 17.0.2
    dev: false

  /proc-log/1.0.0:
    resolution: {integrity: sha512-aCk8AO51s+4JyuYGg3Q/a6gnrlDO09NpVWePtjp7xwphcoQ04x5WAfCyugcsbLooWcMJ87CLkD4+604IckEdhg==}
    dev: false

  /process-nextick-args/2.0.1:
    resolution: {integrity: sha512-3ouUOpQhtgrbOa17J7+uxOTpITYWaGP7/AhoR3+A+/1e9skrzelGi/dXzEYyvbxubEF6Wn2ypscTKiKJFFn1ag==}
    dev: false

  /prom-client/14.0.1:
    resolution: {integrity: sha512-HxTArb6fkOntQHoRGvv4qd/BkorjliiuO2uSWC2KC17MUTKYttWdDoXX/vxOhQdkoECEM9BBH0pj2l8G8kev6w==}
    engines: {node: '>=10'}
    dependencies:
      tdigest: 0.1.1
    dev: false

  /promise-all-reject-late/1.0.1:
    resolution: {integrity: sha512-vuf0Lf0lOxyQREH7GDIOUMLS7kz+gs8i6B+Yi8dC68a2sychGrHTJYghMBD6k7eUcH0H5P73EckCA48xijWqXw==}
    dev: false

  /promise-call-limit/1.0.1:
    resolution: {integrity: sha512-3+hgaa19jzCGLuSCbieeRsu5C2joKfYn8pY6JAuXFRVfF4IO+L7UPpFWNTeWT9pM7uhskvbPPd/oEOktCn317Q==}
    dev: false

  /promise-inflight/1.0.1:
    resolution: {integrity: sha1-mEcocL8igTL8vdhoEputEsPAKeM=}
    dev: false

  /promise-retry/2.0.1:
    resolution: {integrity: sha512-y+WKFlBR8BGXnsNlIHFGPZmyDf3DFMoLhaflAnyZgV6rG6xu+JwesTo2Q9R6XwYmtmwAFCkAk3e35jEdoeh/3g==}
    engines: {node: '>=10'}
    dependencies:
      err-code: 2.0.3
      retry: 0.12.0
    dev: false

  /proxy-addr/2.0.7:
    resolution: {integrity: sha512-llQsMLSUDUPT44jdrU/O37qlnifitDP+ZwrmmZcoSKyLKvtZxpyV0n2/bD/N4tBAAZ/gJEdZU7KMraoK1+XYAg==}
    engines: {node: '>= 0.10'}
    dependencies:
      forwarded: 0.2.0
      ipaddr.js: 1.9.1
    dev: false

  /pump/3.0.0:
    resolution: {integrity: sha512-LwZy+p3SFs1Pytd/jYct4wpv49HiYCqd9Rlc5ZVdk0V+8Yzv6jR5Blk3TRmPL1ft69TxP0IMZGJ+WPFU2BFhww==}
    dependencies:
      end-of-stream: 1.4.4
      once: 1.4.0
    dev: false

  /punycode/1.3.2:
    resolution: {integrity: sha1-llOgNvt8HuQjQvIyXM7v6jkmxI0=}
    dev: false

  /punycode/2.1.1:
    resolution: {integrity: sha512-XRsRjdf+j5ml+y/6GKHPZbrF/8p2Yga0JPtdqTIY2Xe5ohJPD9saDJJLPvp9+NSBprVvevdXZybnj2cv8OEd0A==}
    engines: {node: '>=6'}
    dev: false

  /pure-rand/5.0.0:
    resolution: {integrity: sha512-lD2/y78q+7HqBx2SaT6OT4UcwtvXNRfEpzYEzl0EQ+9gZq2Qi3fa0HDnYPeqQwhlHJFBUhT7AO3mLU3+8bynHA==}
    dev: false

  /qqjs/0.3.11:
    resolution: {integrity: sha512-pB2X5AduTl78J+xRSxQiEmga1jQV0j43jOPs/MTgTLApGFEOn6NgdE2dEjp7nvDtjkIOZbvFIojAiYUx6ep3zg==}
    engines: {node: '>=8.0.0'}
    dependencies:
      chalk: 2.4.2
      debug: 4.3.3
      execa: 0.10.0
      fs-extra: 6.0.1
      get-stream: 5.2.0
      glob: 7.2.0
      globby: 10.0.2
      http-call: 5.3.0
      load-json-file: 6.2.0
      pkg-dir: 4.2.0
      tar-fs: 2.1.1
      tmp: 0.1.0
      write-json-file: 4.3.0
    transitivePeerDependencies:
      - supports-color
    dev: false

  /qs/6.9.6:
    resolution: {integrity: sha512-TIRk4aqYLNoJUbd+g2lEdz5kLWIuTMRagAXxl78Q0RiVjAOugHmeKNGdd3cwo/ktpf9aL9epCfFqWDEKysUlLQ==}
    engines: {node: '>=0.6'}
    dev: false

  /query-string/7.1.0:
    resolution: {integrity: sha512-wnJ8covk+S9isYR5JIXPt93kFUmI2fQ4R/8130fuq+qwLiGVTurg7Klodgfw4NSz/oe7xnyi09y3lSrogUeM3g==}
    engines: {node: '>=6'}
    dependencies:
      decode-uri-component: 0.2.0
      filter-obj: 1.1.0
      split-on-first: 1.1.0
      strict-uri-encode: 2.0.0
    dev: false

  /querystring/0.2.0:
    resolution: {integrity: sha1-sgmEkgO7Jd+CDadW50cAWHhSFiA=}
    engines: {node: '>=0.4.x'}
    deprecated: The querystring API is considered Legacy. new code should use the URLSearchParams API instead.
    dev: false

  /queue-microtask/1.2.3:
    resolution: {integrity: sha512-NuaNSa6flKT5JaSYQzJok04JzTL1CA6aGhv5rfLW3PgqA+M2ChpZQnAC8h8i4ZFkBS8X5RqkDBHA7r4hej3K9A==}
    dev: false

  /randombytes/2.1.0:
    resolution: {integrity: sha512-vYl3iOX+4CKUWuxGi9Ukhie6fsqXqS9FE2Zaic4tNFD2N2QQaXOMFbuKK4QmDHC0JO6B1Zp41J0LpT0oR68amQ==}
    dependencies:
      safe-buffer: 5.2.1
    dev: false

  /range-parser/1.2.1:
    resolution: {integrity: sha512-Hrgsx+orqoygnmhFbKaHE6c296J+HTAQXoxEF6gNupROmmGJRoyzfG3ccAveqCBrwr/2yxQ5BVd/GTl5agOwSg==}
    engines: {node: '>= 0.6'}
    dev: false

  /raw-body/2.4.2:
    resolution: {integrity: sha512-RPMAFUJP19WIet/99ngh6Iv8fzAbqum4Li7AD6DtGaW2RpMB/11xDoalPiJMTbu6I3hkbMVkATvZrqb9EEqeeQ==}
    engines: {node: '>= 0.8'}
    dependencies:
      bytes: 3.1.1
      http-errors: 1.8.1
      iconv-lite: 0.4.24
      unpipe: 1.0.0
    dev: false

  /rc/1.2.8:
    resolution: {integrity: sha512-y3bGgqKj3QBdxLbLkomlohkvsA8gdAiUQlSBJnBhfn+BPxg4bc62d8TcBW15wavDfgexCgccckhcZvywyQYPOw==}
    hasBin: true
    dependencies:
      deep-extend: 0.6.0
      ini: 1.3.8
      minimist: 1.2.5
      strip-json-comments: 2.0.1
    dev: false

  /react-is/17.0.2:
    resolution: {integrity: sha512-w2GsyukL62IJnlaff/nRegPQR94C/XXamvMWmSHRJ4y7Ts/4ocGRmTHvOs8PSE6pB3dWOrD/nueuU5sduBsQ4w==}
    dev: false

  /read-cmd-shim/2.0.0:
    resolution: {integrity: sha512-HJpV9bQpkl6KwjxlJcBoqu9Ba0PQg8TqSNIOrulGt54a0uup0HtevreFHzYzkm0lpnleRdNBzXznKrgxglEHQw==}
    dev: false

  /read-package-json-fast/2.0.3:
    resolution: {integrity: sha512-W/BKtbL+dUjTuRL2vziuYhp76s5HZ9qQhd/dKfWIZveD0O40453QNyZhC0e63lqZrAQ4jiOapVoeJ7JrszenQQ==}
    engines: {node: '>=10'}
    dependencies:
      json-parse-even-better-errors: 2.3.1
      npm-normalize-package-bin: 1.0.1
    dev: false

  /read-pkg-up/1.0.1:
    resolution: {integrity: sha1-nWPBMnbAZZGNV/ACpX9AobZD+wI=}
    engines: {node: '>=0.10.0'}
    dependencies:
      find-up: 1.1.2
      read-pkg: 1.1.0
    dev: false

  /read-pkg-up/7.0.1:
    resolution: {integrity: sha512-zK0TB7Xd6JpCLmlLmufqykGE+/TlOePD6qKClNW7hHDKFh/J7/7gCWGR7joEQEW1bKq3a3yUZSObOoWLFQ4ohg==}
    engines: {node: '>=8'}
    dependencies:
      find-up: 4.1.0
      read-pkg: 5.2.0
      type-fest: 0.8.1
    dev: false

  /read-pkg/1.1.0:
    resolution: {integrity: sha1-9f+qXs0pyzHAR0vKfXVra7KePyg=}
    engines: {node: '>=0.10.0'}
    dependencies:
      load-json-file: 1.1.0
      normalize-package-data: 2.5.0
      path-type: 1.1.0
    dev: false

  /read-pkg/5.2.0:
    resolution: {integrity: sha512-Ug69mNOpfvKDAc2Q8DRpMjjzdtrnv9HcSMX+4VsZxD1aZ6ZzrIE7rlzXBtWTyhULSMKg076AW6WR5iZpD0JiOg==}
    engines: {node: '>=8'}
    dependencies:
      '@types/normalize-package-data': 2.4.1
      normalize-package-data: 2.5.0
      parse-json: 5.2.0
      type-fest: 0.6.0
    dev: false

  /readable-stream/2.3.7:
    resolution: {integrity: sha512-Ebho8K4jIbHAxnuxi7o42OrZgF/ZTNcsZj6nRKyUmkhLFq8CHItp/fy6hQZuZmP/n3yZ9VBUbp4zz/mX8hmYPw==}
    dependencies:
      core-util-is: 1.0.3
      inherits: 2.0.4
      isarray: 1.0.0
      process-nextick-args: 2.0.1
      safe-buffer: 5.1.2
      string_decoder: 1.1.1
      util-deprecate: 1.0.2
    dev: false

  /readable-stream/3.6.0:
    resolution: {integrity: sha512-BViHy7LKeTz4oNnkcLJ+lVSL6vpiFeX6/d3oSH8zCW7UxP2onchk+vTGB143xuFjHS3deTgkKoXXymXqymiIdA==}
    engines: {node: '>= 6'}
    dependencies:
      inherits: 2.0.4
      string_decoder: 1.3.0
      util-deprecate: 1.0.2
    dev: false

  /readdir-scoped-modules/1.1.0:
    resolution: {integrity: sha512-asaikDeqAQg7JifRsZn1NJZXo9E+VwlyCfbkZhwyISinqk5zNS6266HS5kah6P0SaQKGF6SkNnZVHUzHFYxYDw==}
    dependencies:
      debuglog: 1.0.1
      dezalgo: 1.0.3
      graceful-fs: 4.2.8
      once: 1.4.0
    dev: false

  /readdirp/3.6.0:
    resolution: {integrity: sha512-hOS089on8RduqdbhvQ5Z37A0ESjsqz6qnRcffsMU3495FuTdqSm+7bhJ29JvIOsBDEEnan5DPu9t3To9VRlMzA==}
    engines: {node: '>=8.10.0'}
    dependencies:
      picomatch: 2.3.0
    dev: false

  /rechoir/0.6.2:
    resolution: {integrity: sha1-hSBLVNuoLVdC4oyWdW70OvUOM4Q=}
    engines: {node: '>= 0.10'}
    dependencies:
      resolve: 1.20.0
    dev: false

  /redeyed/2.1.1:
    resolution: {integrity: sha1-iYS1gV2ZyyIEacme7v/jiRPmzAs=}
    dependencies:
      esprima: 4.0.1
    dev: false

  /redis-commands/1.7.0:
    resolution: {integrity: sha512-nJWqw3bTFy21hX/CPKHth6sfhZbdiHP6bTawSgQBlKOVRG7EZkfHbbHwQJnrE4vsQf0CMNE+3gJ4Fmm16vdVlQ==}
    dev: false

  /redis-errors/1.2.0:
    resolution: {integrity: sha1-62LSrbFeTq9GEMBK/hUpOEJQq60=}
    engines: {node: '>=4'}
    dev: false

  /redis-parser/3.0.0:
    resolution: {integrity: sha1-tm2CjNyv5rS4pCin3vTGvKwxyLQ=}
    engines: {node: '>=4'}
    dependencies:
      redis-errors: 1.2.0
    dev: false

  /reflect-metadata/0.1.13:
    resolution: {integrity: sha512-Ts1Y/anZELhSsjMcU605fU9RE4Oi3p5ORujwbIKXfWa+0Zxs510Qrmrce5/Jowq3cHSZSJqBjypxmHarc+vEWg==}
    dev: false

  /regenerator-runtime/0.13.9:
    resolution: {integrity: sha512-p3VT+cOEgxFsRRA9X4lkI1E+k2/CtnKtU4gcxyaCUreilL/vqI6CdZ3wxVUx3UOUg+gnUOQQcRI7BmSI656MYA==}
    dev: false

  /registry-auth-token/4.2.1:
    resolution: {integrity: sha512-6gkSb4U6aWJB4SF2ZvLb76yCBjcvufXBqvvEx1HbmKPkutswjW1xNVRY0+daljIYRbogN7O0etYSlbiaEQyMyw==}
    engines: {node: '>=6.0.0'}
    dependencies:
      rc: 1.2.8
    dev: false

  /registry-url/5.1.0:
    resolution: {integrity: sha512-8acYXXTI0AkQv6RAOjE3vOaIXZkT9wo4LOFbBKYQEEnnMNBpKqdUrI6S4NT0KPIo/WVvJ5tE/X5LF/TQUf0ekw==}
    engines: {node: '>=8'}
    dependencies:
      rc: 1.2.8
    dev: false

  /remove-trailing-separator/1.1.0:
    resolution: {integrity: sha1-wkvOKig62tW8P1jg1IJJuSN52O8=}
    dev: false

  /replace-ext/1.0.1:
    resolution: {integrity: sha512-yD5BHCe7quCgBph4rMQ+0KkIRKwWCrHDOX1p1Gp6HwjPM5kVoCdKGNhN7ydqqsX6lJEnQDKZ/tFMiEdQ1dvPEw==}
    engines: {node: '>= 0.10'}
    dev: false

  /require-directory/2.1.1:
    resolution: {integrity: sha1-jGStX9MNqxyXbiNE/+f3kqam30I=}
    engines: {node: '>=0.10.0'}
    dev: false

  /require-from-string/2.0.2:
    resolution: {integrity: sha512-Xf0nWe6RseziFMu+Ap9biiUbmplq6S9/p+7w7YXP/JBHhrUDDUhwa+vANyubuqfZWTveU//DYVGsDG7RKL/vEw==}
    engines: {node: '>=0.10.0'}
    dev: false

  /require-main-filename/1.0.1:
    resolution: {integrity: sha1-l/cXtp1IeE9fUmpsWqj/3aBVpNE=}
    dev: false

  /resolve/1.20.0:
    resolution: {integrity: sha512-wENBPt4ySzg4ybFQW2TT1zMQucPK95HSh/nq2CFTZVOGut2+pQvSsgtda4d26YrYcr067wjbmzOG8byDPBX63A==}
    dependencies:
      is-core-module: 2.8.0
      path-parse: 1.0.7
    dev: false

  /responselike/1.0.2:
    resolution: {integrity: sha1-kYcg7ztjHFZCvgaPFa3lpG9Loec=}
    dependencies:
      lowercase-keys: 1.0.1
    dev: false

  /restore-cursor/3.1.0:
    resolution: {integrity: sha512-l+sSefzHpj5qimhFSE5a8nufZYAM3sBSVMAPtYkmC+4EH2anSGaEMXSD0izRQbu9nfyQ9y5JrVmp7E8oZrUjvA==}
    engines: {node: '>=8'}
    dependencies:
      onetime: 5.1.2
      signal-exit: 3.0.6
    dev: false

  /retry/0.12.0:
    resolution: {integrity: sha1-G0KmJmoh8HQh0bC1S33BZ7AcATs=}
    engines: {node: '>= 4'}
    dev: false

  /retry/0.13.1:
    resolution: {integrity: sha512-XQBQ3I8W1Cge0Seh+6gjj03LbmRFWuoszgK9ooCpwYIrhhoO80pfq4cUkU5DkknwfOfFteRwlZ56PYOGYyFWdg==}
    engines: {node: '>= 4'}
    dev: false

  /reusify/1.0.4:
    resolution: {integrity: sha512-U9nH88a3fc/ekCF1l0/UP1IosiuIjyTh7hBvXVMHYgVcfGvt897Xguj2UOLDeI5BG2m7/uwyaLVT6fbtCwTyzw==}
    engines: {iojs: '>=1.0.0', node: '>=0.10.0'}
    dev: false

  /rimraf/2.7.1:
    resolution: {integrity: sha512-uWjbaKIK3T1OSVptzX7Nl6PvQ3qAGtKEtVRjRuazjfL3Bx5eI409VZSqgND+4UNnmzLVdPj9FqFJNPqBZFve4w==}
    hasBin: true
    dependencies:
      glob: 7.2.0
    dev: false

  /rimraf/3.0.2:
    resolution: {integrity: sha512-JZkJMZkAGFFPP2YqXZXPbMlMBgsxzE8ILs4lMIX/2o0L9UBw9O/Y3o6wFw/i9YLapcUJWwqbi3kdxIPdC62TIA==}
    hasBin: true
    dependencies:
      glob: 7.2.0
    dev: false

  /run-async/2.4.1:
    resolution: {integrity: sha512-tvVnVv01b8c1RrA6Ep7JkStj85Guv/YrMcwqYQnwjsAS2cTmmPGBBjAjpCW7RrSodNSoE2/qg9O4bceNvUuDgQ==}
    engines: {node: '>=0.12.0'}
    dev: false

  /run-parallel/1.2.0:
    resolution: {integrity: sha512-5l4VyZR86LZ/lDxZTR6jqL8AFE2S0IFLMP26AbjsLVADxHdhB/c0GUsH+y39UfCi3dzz8OlQuPmnaJOMoDHQBA==}
    dependencies:
      queue-microtask: 1.2.3
    dev: false

  /rxjs/6.6.7:
    resolution: {integrity: sha512-hTdwr+7yYNIT5n4AMYp85KA6yw2Va0FLa3Rguvbpa4W3I5xynaBZo41cM3XM+4Q6fRMj3sBYIR1VAmZMXYJvRQ==}
    engines: {npm: '>=2.0.0'}
    dependencies:
      tslib: 1.14.1
    dev: false

  /rxjs/7.4.0:
    resolution: {integrity: sha512-7SQDi7xeTMCJpqViXh8gL/lebcwlp3d831F05+9B44A4B0WfsEwUQHR64gsH1kvJ+Ep/J9K2+n1hVl1CsGN23w==}
    dependencies:
      tslib: 2.1.0
    dev: false

  /safe-buffer/5.1.2:
    resolution: {integrity: sha512-Gd2UZBJDkXlY7GbJxfsE8/nvKkUEU1G38c1siN6QP6a9PT9MmHB8GnpscSmMJSoF8LOIrt8ud/wPtojys4G6+g==}
    dev: false

  /safe-buffer/5.2.1:
    resolution: {integrity: sha512-rp3So07KcdmmKbGvgaNxQSJr7bGVSVk5S9Eq1F+ppbRo70+YeaDxkw5Dd8NPN+GD6bjnYm2VuPuCXmpuYvmCXQ==}
    dev: false

  /safer-buffer/2.1.2:
    resolution: {integrity: sha512-YZo3K82SD7Riyi0E1EQPojLz7kpepnSQI9IyPbHHg1XXXevb5dJI7tpyN2ADxGcQbHG7vcyRHk0cbwqcQriUtg==}
    dev: false

  /sax/1.2.1:
    resolution: {integrity: sha1-e45lYZCyKOgaZq6nSEgNgozS03o=}
    dev: false

  /sax/1.2.4:
    resolution: {integrity: sha512-NqVDv9TpANUjFm0N8uM5GxL36UgKi9/atZw+x7YFnQ8ckwFGKrl4xX4yWtrey3UJm5nP1kUbnYgLopqWNSRhWw==}
    dev: false

  /scoped-regex/2.1.0:
    resolution: {integrity: sha512-g3WxHrqSWCZHGHlSrF51VXFdjImhwvH8ZO/pryFH56Qi0cDsZfylQa/t0jCzVQFNbNvM00HfHjkDPEuarKDSWQ==}
    engines: {node: '>=8'}
    dev: false

  /semver/5.7.1:
    resolution: {integrity: sha512-sauaDf/PZdVgrLTNYHRtpXa1iRiKcaebiKQ1BJdpQlWH2lCvexQdX55snPFyK7QzpudqbCI0qXFfOasHdyNDGQ==}
    hasBin: true
    dev: false

  /semver/6.3.0:
    resolution: {integrity: sha512-b39TBaTSfV6yBrapU89p5fKekE2m/NwnDocOVruQFS1/veMgdzuPcnOM34M6CwxW8jH/lxEa5rBoDeUwu5HHTw==}
    hasBin: true
    dev: false

  /semver/7.3.5:
    resolution: {integrity: sha512-PoeGJYh8HK4BTO/a9Tf6ZG3veo/A7ZVsYrSA6J8ny9nb3B1VrpkuN+z9OE5wfE5p6H4LchYZsegiQgbJD94ZFQ==}
    engines: {node: '>=10'}
    hasBin: true
    dependencies:
      lru-cache: 6.0.0
    dev: false

  /send/0.17.2:
    resolution: {integrity: sha512-UJYB6wFSJE3G00nEivR5rgWp8c2xXvJ3OPWPhmuteU0IKj8nKbG3DrjiOmLwpnHGYWAVwA69zmTm++YG0Hmwww==}
    engines: {node: '>= 0.8.0'}
    dependencies:
      debug: 2.6.9
      depd: 1.1.2
      destroy: 1.0.4
      encodeurl: 1.0.2
      escape-html: 1.0.3
      etag: 1.8.1
      fresh: 0.5.2
      http-errors: 1.8.1
      mime: 1.6.0
      ms: 2.1.3
      on-finished: 2.3.0
      range-parser: 1.2.1
      statuses: 1.5.0
    dev: false

  /serialize-javascript/6.0.0:
    resolution: {integrity: sha512-Qr3TosvguFt8ePWqsvRfrKyQXIiW+nGbYpy8XK24NQHE83caxWt+mIymTT19DGFbNWNLfEwsrkSmN64lVWB9ag==}
    dependencies:
      randombytes: 2.1.0
    dev: false

  /serve-static/1.14.2:
    resolution: {integrity: sha512-+TMNA9AFxUEGuC0z2mevogSnn9MXKb4fa7ngeRMJaaGv8vTwnIEkKi+QGvPt33HSnf8pRS+WGM0EbMtCJLKMBQ==}
    engines: {node: '>= 0.8.0'}
    dependencies:
      encodeurl: 1.0.2
      escape-html: 1.0.3
      parseurl: 1.3.3
      send: 0.17.2
    dev: false

  /set-blocking/2.0.0:
    resolution: {integrity: sha1-BF+XgtARrppoA93TgrJDkrPYkPc=}
    dev: false

  /setprototypeof/1.2.0:
    resolution: {integrity: sha512-E5LDX7Wrp85Kil5bhZv46j8jOeboKq5JMmYM3gVGdGH8xFpPWXUMsNrlODCrkoxMEeNi/XZIwuRvY4XNwYMJpw==}
    dev: false

  /sha.js/2.4.11:
    resolution: {integrity: sha512-QMEp5B7cftE7APOjk5Y6xgrbWu+WkLVQwk8JNjZ8nKRciZaByEW6MubieAiToS7+dwvrjGhH8jRXz3MVd0AYqQ==}
    hasBin: true
    dependencies:
      inherits: 2.0.4
      safe-buffer: 5.2.1
    dev: false

  /shebang-command/1.2.0:
    resolution: {integrity: sha1-RKrGW2lbAzmJaMOfNj/uXer98eo=}
    engines: {node: '>=0.10.0'}
    dependencies:
      shebang-regex: 1.0.0
    dev: false

  /shebang-command/2.0.0:
    resolution: {integrity: sha512-kHxr2zZpYtdmrN1qDjrrX/Z1rR1kG8Dx+gkpK1G4eXmvXswmcE1hTWBWYUzlraYw1/yZp6YuDY77YtvbN0dmDA==}
    engines: {node: '>=8'}
    dependencies:
      shebang-regex: 3.0.0
    dev: false

  /shebang-regex/1.0.0:
    resolution: {integrity: sha1-2kL0l0DAtC2yypcoVxyxkMmO/qM=}
    engines: {node: '>=0.10.0'}
    dev: false

  /shebang-regex/3.0.0:
    resolution: {integrity: sha512-7++dFhtcx3353uBaq8DDR4NuxBetBzC7ZQOhmTQInHEd6bSrXdiEyzCvG07Z44UYdLShWUyXt5M/yhz8ekcb1A==}
    engines: {node: '>=8'}
    dev: false

  /shelljs/0.8.5:
    resolution: {integrity: sha512-TiwcRcrkhHvbrZbnRcFYMLl30Dfov3HKqzp5tO5b4pt6G/SezKcYhmDg15zXVBswHmctSAQKznqNW2LO5tTDow==}
    engines: {node: '>=4'}
    hasBin: true
    dependencies:
      glob: 7.2.0
      interpret: 1.4.0
      rechoir: 0.6.2
    dev: false

  /signal-exit/3.0.6:
    resolution: {integrity: sha512-sDl4qMFpijcGw22U5w63KmD3cZJfBuFlVNbVMKje2keoKML7X2UzWbc4XrmEbDwg0NXJc3yv4/ox7b+JWb57kQ==}
    dev: false

  /simple-git/2.48.0:
    resolution: {integrity: sha512-z4qtrRuaAFJS4PUd0g+xy7aN4y+RvEt/QTJpR184lhJguBA1S/LsVlvE/CM95RsYMOFJG3NGGDjqFCzKU19S/A==}
    dependencies:
      '@kwsites/file-exists': 1.1.1
      '@kwsites/promise-deferred': 1.1.1
      debug: 4.3.3
    transitivePeerDependencies:
      - supports-color
    dev: false

  /slash/3.0.0:
    resolution: {integrity: sha512-g9Q1haeby36OSStwb4ntCGGGaKsaVSjQ68fBxoQcutl5fS1vuY18H3wSt3jFyFtrkx+Kz0V1G85A4MyAdDMi2Q==}
    engines: {node: '>=8'}
    dev: false

  /smart-buffer/4.2.0:
    resolution: {integrity: sha512-94hK0Hh8rPqQl2xXc3HsaBoOXKV20MToPkcXvwbISWLEs+64sBq5kFgn2kJDHb1Pry9yrP0dxrCI9RRci7RXKg==}
    engines: {node: '>= 6.0.0', npm: '>= 3.0.0'}
    dev: false

  /socks-proxy-agent/6.1.1:
    resolution: {integrity: sha512-t8J0kG3csjA4g6FTbsMOWws+7R7vuRC8aQ/wy3/1OWmsgwA68zs/+cExQ0koSitUDXqhufF/YJr9wtNMZHw5Ew==}
    engines: {node: '>= 10'}
    dependencies:
      agent-base: 6.0.2
      debug: 4.3.3
      socks: 2.6.1
    transitivePeerDependencies:
      - supports-color
    dev: false

  /socks/2.6.1:
    resolution: {integrity: sha512-kLQ9N5ucj8uIcxrDwjm0Jsqk06xdpBjGNQtpXy4Q8/QY2k+fY7nZH8CARy+hkbG+SGAovmzzuauCpBlb8FrnBA==}
    engines: {node: '>= 10.13.0', npm: '>= 3.0.0'}
    dependencies:
      ip: 1.1.5
      smart-buffer: 4.2.0
    dev: false

  /sort-keys/4.2.0:
    resolution: {integrity: sha512-aUYIEU/UviqPgc8mHR6IW1EGxkAXpeRETYcrzg8cLAvUPZcpAlleSXHV2mY7G12GphSH6Gzv+4MMVSSkbdteHg==}
    engines: {node: '>=8'}
    dependencies:
      is-plain-obj: 2.1.0
    dev: false

  /spawn-command/0.0.2-1:
    resolution: {integrity: sha1-YvXpRmmBwbeW3Fkpk34RycaSG9A=}
    dev: false

  /spdx-correct/3.1.1:
    resolution: {integrity: sha512-cOYcUWwhCuHCXi49RhFRCyJEK3iPj1Ziz9DpViV3tbZOwXD49QzIN3MpOLJNxh2qwq2lJJZaKMVw9qNi4jTC0w==}
    dependencies:
      spdx-expression-parse: 3.0.1
      spdx-license-ids: 3.0.11
    dev: false

  /spdx-exceptions/2.3.0:
    resolution: {integrity: sha512-/tTrYOC7PPI1nUAgx34hUpqXuyJG+DTHJTnIULG4rDygi4xu/tfgmq1e1cIRwRzwZgo4NLySi+ricLkZkw4i5A==}
    dev: false

  /spdx-expression-parse/3.0.1:
    resolution: {integrity: sha512-cbqHunsQWnJNE6KhVSMsMeH5H/L9EpymbzqTQ3uLwNCLZ1Q481oWaofqH7nO6V07xlXwY6PhQdQ2IedWx/ZK4Q==}
    dependencies:
      spdx-exceptions: 2.3.0
      spdx-license-ids: 3.0.11
    dev: false

  /spdx-license-ids/3.0.11:
    resolution: {integrity: sha512-Ctl2BrFiM0X3MANYgj3CkygxhRmr9mi6xhejbdO960nF6EDJApTYpn0BQnDKlnNBULKiCN1n3w9EBkHK8ZWg+g==}
    dev: false

  /split-on-first/1.1.0:
    resolution: {integrity: sha512-43ZssAJaMusuKWL8sKUBQXHWOpq8d6CfN/u1p4gUzfJkM05C8rxTmYrkIPTXapZpORA6LkkzcUulJ8FqA7Uudw==}
    engines: {node: '>=6'}
    dev: false

  /split2/3.2.2:
    resolution: {integrity: sha512-9NThjpgZnifTkJpzTZ7Eue85S49QwpNhZTq6GRJwObb6jnLFNGB7Qm73V5HewTROPyxD0C29xqmaI68bQtV+hg==}
    dependencies:
      readable-stream: 3.6.0
    dev: false

  /sprintf-js/1.0.3:
    resolution: {integrity: sha1-BOaSb2YolTVPPdAVIDYzuFcpfiw=}
    dev: false

<<<<<<< HEAD
  /sql-template-strings/2.2.2:
    resolution: {integrity: sha1-PxFQiiWt384hejBCqdMAwxk7lv8=}
    engines: {node: '>=4.0.0'}
=======
  /ssri/8.0.1:
    resolution: {integrity: sha512-97qShzy1AiyxvPNIkLWoGua7xoQzzPjQ0HAH4B0rWKo7SZ6USuPcrUiAFrws0UH8RrbWmgq3LMTObhPIHbbBeQ==}
    engines: {node: '>= 8'}
    dependencies:
      minipass: 3.1.6
>>>>>>> 0d24905e
    dev: false

  /stack-utils/2.0.5:
    resolution: {integrity: sha512-xrQcmYhOsn/1kX+Vraq+7j4oE2j/6BFscZ0etmYg81xuM8Gq0022Pxb8+IqgOFUIaxHs0KaSb7T1+OegiNrNFA==}
    engines: {node: '>=10'}
    dependencies:
      escape-string-regexp: 2.0.0
    dev: false

  /standard-as-callback/2.1.0:
    resolution: {integrity: sha512-qoRRSyROncaz1z0mvYqIE4lCd9p2R90i6GxW3uZv5ucSu8tU7B5HXUP1gG8pVZsYNVaXjk8ClXHPttLyxAL48A==}
    dev: false

  /statuses/1.5.0:
    resolution: {integrity: sha1-Fhx9rBd2Wf2YEfQ3cfqZOBR4Yow=}
    engines: {node: '>= 0.6'}
    dev: false

  /stoppable/1.1.0:
    resolution: {integrity: sha512-KXDYZ9dszj6bzvnEMRYvxgeTHU74QBFL54XKtP3nyMuJ81CFYtABZ3bAzL2EdFUaEwJOBOgENyFj3R7oTzDyyw==}
    engines: {node: '>=4', npm: '>=6'}
    dev: false

  /strict-uri-encode/2.0.0:
    resolution: {integrity: sha1-ucczDHBChi9rFC3CdLvMWGbONUY=}
    engines: {node: '>=4'}
    dev: false

  /string-width/1.0.2:
    resolution: {integrity: sha1-EYvfW4zcUaKn5w0hHgfisLmxB9M=}
    engines: {node: '>=0.10.0'}
    dependencies:
      code-point-at: 1.1.0
      is-fullwidth-code-point: 1.0.0
      strip-ansi: 3.0.1
    dev: false

  /string-width/2.1.1:
    resolution: {integrity: sha512-nOqH59deCq9SRHlxq1Aw85Jnt4w6KvLKqWVik6oA9ZklXLNIOlqg4F2yrT1MVaTjAqvVwdfeZ7w7aCvJD7ugkw==}
    engines: {node: '>=4'}
    dependencies:
      is-fullwidth-code-point: 2.0.0
      strip-ansi: 4.0.0
    dev: false

  /string-width/4.2.3:
    resolution: {integrity: sha512-wKyQRQpjJ0sIp62ErSZdGsjMJWsap5oRNihHhu6G7JVO/9jIB6UyevL+tXuOqrng8j/cxKTWyWUwvSTriiZz/g==}
    engines: {node: '>=8'}
    dependencies:
      emoji-regex: 8.0.0
      is-fullwidth-code-point: 3.0.0
      strip-ansi: 6.0.1
    dev: false

  /string_decoder/1.1.1:
    resolution: {integrity: sha512-n/ShnvDi6FHbbVfviro+WojiFzv+s8MPMHBczVePfUpDJLwoLT0ht1l4YwBCbi8pJAveEEdnkHyPyTP/mzRfwg==}
    dependencies:
      safe-buffer: 5.1.2
    dev: false

  /string_decoder/1.3.0:
    resolution: {integrity: sha512-hkRX8U1WjJFd8LsDJ2yQ/wWWxaopEsABU1XfkM8A+j0+85JAGppt16cr1Whg6KIbb4okU6Mql6BOj+uup/wKeA==}
    dependencies:
      safe-buffer: 5.2.1
    dev: false

  /strip-ansi/3.0.1:
    resolution: {integrity: sha1-ajhfuIU9lS1f8F0Oiq+UJ43GPc8=}
    engines: {node: '>=0.10.0'}
    dependencies:
      ansi-regex: 2.1.1
    dev: false

  /strip-ansi/4.0.0:
    resolution: {integrity: sha1-qEeQIusaw2iocTibY1JixQXuNo8=}
    engines: {node: '>=4'}
    dependencies:
      ansi-regex: 3.0.0
    dev: false

  /strip-ansi/6.0.1:
    resolution: {integrity: sha512-Y38VPSHcqkFrCpFnQ9vuSXmquuv5oXOKpGeT6aGrr3o3Gc9AlVa6JBfUSOCnbxGGZF+/0ooI7KrPuUSztUdU5A==}
    engines: {node: '>=8'}
    dependencies:
      ansi-regex: 5.0.1
    dev: false

  /strip-bom-buf/1.0.0:
    resolution: {integrity: sha1-HLRar1dTD0yvhsf3UXnSyaUd1XI=}
    engines: {node: '>=4'}
    dependencies:
      is-utf8: 0.2.1
    dev: false

  /strip-bom-stream/2.0.0:
    resolution: {integrity: sha1-+H217yYT9paKpUWr/h7HKLaoKco=}
    engines: {node: '>=0.10.0'}
    dependencies:
      first-chunk-stream: 2.0.0
      strip-bom: 2.0.0
    dev: false

  /strip-bom/2.0.0:
    resolution: {integrity: sha1-YhmoVhZSBJHzV4i9vxRHqZx+aw4=}
    engines: {node: '>=0.10.0'}
    dependencies:
      is-utf8: 0.2.1
    dev: false

  /strip-bom/3.0.0:
    resolution: {integrity: sha1-IzTBjpx1n3vdVv3vfprj1YjmjtM=}
    engines: {node: '>=4'}
    dev: false

  /strip-bom/4.0.0:
    resolution: {integrity: sha512-3xurFv5tEgii33Zi8Jtp55wEIILR9eh34FAW00PZf+JnSsTmV/ioewSgQl97JHvgjoRGwPShsWm+IdrxB35d0w==}
    engines: {node: '>=8'}
    dev: false

  /strip-eof/1.0.0:
    resolution: {integrity: sha1-u0P/VZim6wXYm1n80SnJgzE2Br8=}
    engines: {node: '>=0.10.0'}
    dev: false

  /strip-final-newline/2.0.0:
    resolution: {integrity: sha512-BrpvfNAE3dcvq7ll3xVumzjKjZQ5tI1sEUIKr3Uoks0XUl45St3FlatVqef9prk4jRDzhW6WZg+3bk93y6pLjA==}
    engines: {node: '>=6'}
    dev: false

  /strip-json-comments/2.0.1:
    resolution: {integrity: sha1-PFMZQukIwml8DsNEhYwobHygpgo=}
    engines: {node: '>=0.10.0'}
    dev: false

  /strip-json-comments/3.1.1:
    resolution: {integrity: sha512-6fPc+R4ihwqP6N/aIv2f1gMH8lOVtWQHoqC4yK6oSDVVocumAsfCqjkXnqiYMhmMwS/mEHLp7Vehlt3ql6lEig==}
    engines: {node: '>=8'}
    dev: false

  /supports-color/2.0.0:
    resolution: {integrity: sha1-U10EXOa2Nj+kARcIRimZXp3zJMc=}
    engines: {node: '>=0.8.0'}
    dev: false

  /supports-color/5.5.0:
    resolution: {integrity: sha512-QjVjwdXIt408MIiAqCX4oUKsgU2EqAGzs2Ppkm4aQYbjm+ZEWEcW4SfFNTr4uMNZma0ey4f5lgLrkB0aX0QMow==}
    engines: {node: '>=4'}
    dependencies:
      has-flag: 3.0.0
    dev: false

  /supports-color/7.2.0:
    resolution: {integrity: sha512-qpCAvRl9stuOHveKsn7HncJRvv501qIacKzQlO/+Lwxc9+0q2wLyv4Dfvt80/DPn2pqOBsJdDiogXGR9+OvwRw==}
    engines: {node: '>=8'}
    dependencies:
      has-flag: 4.0.0
    dev: false

  /supports-color/8.1.1:
    resolution: {integrity: sha512-MpUEN2OodtUzxvKQl72cUF7RQ5EiHsGvSsVG0ia9c5RbWGL2CI4C7EpPS8UTBIplnlzZiNuV56w+FuNxy3ty2Q==}
    engines: {node: '>=10'}
    dependencies:
      has-flag: 4.0.0
    dev: false

  /supports-hyperlinks/2.2.0:
    resolution: {integrity: sha512-6sXEzV5+I5j8Bmq9/vUphGRM/RJNT9SCURJLjwfOg51heRtguGWDzcaBlgAzKhQa0EVNpPEKzQuBwZ8S8WaCeQ==}
    engines: {node: '>=8'}
    dependencies:
      has-flag: 4.0.0
      supports-color: 7.2.0
    dev: false

  /taketalk/1.0.0:
    resolution: {integrity: sha1-tNTw3u0gauffd1sSnqLKbeUvJt0=}
    dependencies:
      get-stdin: 4.0.1
      minimist: 1.2.5
    dev: false

  /tar-fs/2.1.1:
    resolution: {integrity: sha512-V0r2Y9scmbDRLCNex/+hYzvp/zyYjvFbHPNgVTKfQvVrb6guiE/fxP+XblDNR011utopbkex2nM4dHNV6GDsng==}
    dependencies:
      chownr: 1.1.4
      mkdirp-classic: 0.5.3
      pump: 3.0.0
      tar-stream: 2.2.0
    dev: false

  /tar-stream/2.2.0:
    resolution: {integrity: sha512-ujeqbceABgwMZxEJnk2HDY2DlnUZ+9oEcb1KzTVfYHio0UE6dG71n60d8D2I4qNvleWrrXpmjpt7vZeF1LnMZQ==}
    engines: {node: '>=6'}
    dependencies:
      bl: 4.1.0
      end-of-stream: 1.4.4
      fs-constants: 1.0.0
      inherits: 2.0.4
      readable-stream: 3.6.0
    dev: false

  /tar/6.1.11:
    resolution: {integrity: sha512-an/KZQzQUkZCkuoAA64hM92X0Urb6VpRhAFllDzz44U2mcD5scmT3zBc4VgVpkugF580+DQn8eAFSyoQt0tznA==}
    engines: {node: '>= 10'}
    dependencies:
      chownr: 2.0.0
      fs-minipass: 2.1.0
      minipass: 3.1.6
      minizlib: 2.1.2
      mkdirp: 1.0.4
      yallist: 4.0.0
    dev: false

  /tdigest/0.1.1:
    resolution: {integrity: sha1-Ljyyw56kSeVdHmzZEReszKRYgCE=}
    dependencies:
      bintrees: 1.0.1
    dev: false

  /text-table/0.2.0:
    resolution: {integrity: sha1-f17oI66AUgfACvLfSoTsP8+lcLQ=}
    dev: false

  /textextensions/5.14.0:
    resolution: {integrity: sha512-4cAYwNFNYlIAHBUo7p6zw8POUvWbZor+/R0Tanv+rIhsauEyV9QSrEXL40pI+GfTQxKX8k6Tyw6CmdSDSmASrg==}
    engines: {node: '>=0.8'}
    dev: false

  /thenify-all/1.6.0:
    resolution: {integrity: sha1-GhkY1ALY/D+Y+/I02wvMjMEOlyY=}
    engines: {node: '>=0.8'}
    dependencies:
      thenify: 3.3.1
    dev: false

  /thenify/3.3.1:
    resolution: {integrity: sha512-RVZSIV5IG10Hk3enotrhvz0T9em6cyHBLkH/YAZuKqd8hRkKhSfCGIcP2KUY0EPxndzANBmNllzWPwak+bheSw==}
    dependencies:
      any-promise: 1.3.0
    dev: false

  /through/2.3.8:
    resolution: {integrity: sha1-DdTJ/6q8NXlgsbckEV1+Doai4fU=}
    dev: false

  /through2/3.0.2:
    resolution: {integrity: sha512-enaDQ4MUyP2W6ZyT6EsMzqBPZaM/avg8iuo+l2d3QCs0J+6RaqkHV/2/lOwDTueBHeJ/2LG9lrLW3d5rWPucuQ==}
    dependencies:
      inherits: 2.0.4
      readable-stream: 3.6.0
    dev: false

  /tmp/0.0.33:
    resolution: {integrity: sha512-jRCJlojKnZ3addtTOjdIqoRuPEKBvNXcGYqzO6zWZX8KfKEpnGY5jfggJQ3EjKuu8D4bJRr0y+cYJFmYbImXGw==}
    engines: {node: '>=0.6.0'}
    dependencies:
      os-tmpdir: 1.0.2
    dev: false

  /tmp/0.1.0:
    resolution: {integrity: sha512-J7Z2K08jbGcdA1kkQpJSqLF6T0tdQqpR2pnSUXsIchbPdTI9v3e85cLW0d6WDhwuAleOV71j2xWs8qMPfK7nKw==}
    engines: {node: '>=6'}
    dependencies:
      rimraf: 2.7.1
    dev: false

  /to-readable-stream/1.0.0:
    resolution: {integrity: sha512-Iq25XBt6zD5npPhlLVXGFN3/gyR2/qODcKNNyTMd4vbm39HUaOiAM4PMq0eMVC/Tkxz+Zjdsc55g9yyz+Yq00Q==}
    engines: {node: '>=6'}
    dev: false

  /to-regex-range/5.0.1:
    resolution: {integrity: sha512-65P7iz6X5yEr1cwcgvQxbbIw7Uk3gOy5dIdtZ4rDveLqhrdJP+Li/Hx6tyK0NEb+2GCyneCMJiGqrADCSNk8sQ==}
    engines: {node: '>=8.0'}
    dependencies:
      is-number: 7.0.0
    dev: false

  /toidentifier/1.0.1:
    resolution: {integrity: sha512-o5sSPKEkg/DIQNmH43V0/uerLrpzVedkUh8tGNvaeXpfpuwjKenlSox/2O/BTlZUtEe+JG7s5YhEz608PlAHRA==}
    engines: {node: '>=0.6'}
    dev: false

  /tr46/0.0.3:
    resolution: {integrity: sha1-gYT9NH2snNwYWZLzpmIuFLnZq2o=}
    dev: false

  /tree-kill/1.2.2:
    resolution: {integrity: sha512-L0Orpi8qGpRG//Nd+H90vFB+3iHnue1zSSGmNOOCh1GLJ7rUKVwV2HvijphGQS2UmhUZewS9VgvxYIdgr+fG1A==}
    hasBin: true
    dev: false

  /treeverse/1.0.4:
    resolution: {integrity: sha512-whw60l7r+8ZU8Tu/Uc2yxtc4ZTZbR/PF3u1IPNKGQ6p8EICLb3Z2lAgoqw9bqYd8IkgnsaOcLzYHFckjqNsf0g==}
    dev: false

  /tslib/1.14.1:
    resolution: {integrity: sha512-Xni35NKzjgMrwevysHTCArtLDpPvye8zV/0E4EyYn43P7/7qvQwPh9BGkHewbMulVntbigmcT7rdX3BNo9wRJg==}
    dev: false

  /tslib/2.1.0:
    resolution: {integrity: sha512-hcVC3wYEziELGGmEEXue7D75zbwIIVUMWAVbHItGPx0ziyXxrOMQx4rQEVEV45Ut/1IotuEvwqPopzIOkDMf0A==}
    dev: false

  /tslib/2.3.1:
    resolution: {integrity: sha512-77EbyPPpMz+FRFRuAFlWMtmgUWGe9UOG2Z25NqCwiIjRhOf5iKGuzSe5P2w1laq+FkRy4p+PCuVkJSGkzTEKVw==}
    dev: false

  /tunnel-agent/0.6.0:
    resolution: {integrity: sha1-J6XeoGs2sEoKmWZ3SykIaPD8QP0=}
    dependencies:
      safe-buffer: 5.2.1
    dev: false

  /tweetnacl/1.0.3:
    resolution: {integrity: sha512-6rt+RN7aOi1nGMyC4Xa5DdYiukl2UWCbcJft7YhxReBGQD7OAM8Pbxw6YMo4r2diNEA8FEmu32YOn9rhaiE5yw==}
    dev: false

  /type-fest/0.21.3:
    resolution: {integrity: sha512-t0rzBq87m3fVcduHDUFhKmyyX+9eo6WQjZvf51Ea/M0Q7+T374Jp1aUiyUl0GKxp8M/OETVHSDvmkyPgvX+X2w==}
    engines: {node: '>=10'}
    dev: false

  /type-fest/0.6.0:
    resolution: {integrity: sha512-q+MB8nYR1KDLrgr4G5yemftpMC7/QLqVndBmEEdqzmNj5dcFOO4Oo8qlwZE3ULT3+Zim1F8Kq4cBnikNhlCMlg==}
    engines: {node: '>=8'}
    dev: false

  /type-fest/0.8.1:
    resolution: {integrity: sha512-4dbzIzqvjtgiM5rw1k5rEHtBANKmdudhGyBEajN01fEyhaAIhsoKNy6y7+IN93IfpFtwY9iqi7kD+xwKhQsNJA==}
    engines: {node: '>=8'}
    dev: false

  /type-fest/2.11.1:
    resolution: {integrity: sha512-fPcV5KLAqFfmhHobtAUwEpbpfYhVF7wSLVgbG/7mIGe/Pete7ky/bPAPRkzbWdrj0/EkswFAAR2feJCgigkUKg==}
    engines: {node: '>=12.20'}
    dev: false

  /type-graphql/1.2.0-rc.1_aea24acf06b899fbc466d3b3b949c72d:
    resolution: {integrity: sha512-W1p51DN+n/zX4ilunMC6/FcyGlx/ND3hreQ0ARDhfhyR9oGtfKzQNnkHhk8uXlYm2zzyTEd1LkRHJr8bbnRlIA==}
    engines: {node: '>= 10.13'}
    requiresBuild: true
    peerDependencies:
      class-validator: '>=0.12.0'
      graphql: ^15.5.0
    dependencies:
      '@types/glob': 7.2.0
      '@types/node': 16.11.22
      '@types/semver': 7.3.9
      class-validator: 0.13.2
      glob: 7.2.0
      graphql: 15.8.0
      graphql-query-complexity: 0.7.2_graphql@15.8.0
      graphql-subscriptions: 1.2.1_graphql@15.8.0
      semver: 7.3.5
      tslib: 2.3.1
    dev: false

  /type-is/1.6.18:
    resolution: {integrity: sha512-TkRKr9sUTxEH8MdfuCSP7VizJyzRNMjj2J2do2Jr3Kym598JVdEksuzPQCnlFPW4ky9Q+iA+ma9BGm06XQBy8g==}
    engines: {node: '>= 0.6'}
    dependencies:
      media-typer: 0.3.0
      mime-types: 2.1.34
    dev: false

  /type/1.2.0:
    resolution: {integrity: sha512-+5nt5AAniqsCnu2cEQQdpzCAh33kVx8n0VoFidKpB1dVVLAN/F+bgVOqOJqOnEnrhp222clB5p3vUlD+1QAnfg==}
    dev: false

  /type/2.5.0:
    resolution: {integrity: sha512-180WMDQaIMm3+7hGXWf12GtdniDEy7nYcyFMKJn/eZz/6tSLXrUN9V0wKSbMjej0I1WHWbpREDEKHtqPQa9NNw==}
    dev: false

  /typedarray-to-buffer/3.1.5:
    resolution: {integrity: sha512-zdu8XMNEDepKKR+XYOXAVPtWui0ly0NtohUscw+UmaHiAWT8hrV1rr//H6V+0DvJ3OQ19S979M0laLfX8rm82Q==}
    dependencies:
      is-typedarray: 1.0.0
    dev: false

<<<<<<< HEAD
  /typeorm/0.2.41_ioredis@4.28.2:
    resolution: {integrity: sha512-/d8CLJJxKPgsnrZWiMyPI0rz2MFZnBQrnQ5XP3Vu3mswv2WPexb58QM6BEtmRmlTMYN5KFWUz8SKluze+wS9xw==}
    hasBin: true
    peerDependencies:
      '@sap/hana-client': '*'
      better-sqlite3: '*'
      hdb-pool: '*'
      ioredis: '*'
      mongodb: ^3.6.0
      mssql: '*'
      mysql2: '*'
      oracledb: '*'
      pg: '*'
      pg-native: '*'
      pg-query-stream: '*'
      redis: '*'
      sql.js: '*'
      sqlite3: '*'
      typeorm-aurora-data-api-driver: '*'
    peerDependenciesMeta:
      '@sap/hana-client':
        optional: true
      better-sqlite3:
        optional: true
      hdb-pool:
        optional: true
      ioredis:
        optional: true
      mongodb:
        optional: true
      mssql:
        optional: true
      mysql2:
        optional: true
      oracledb:
        optional: true
      pg:
        optional: true
      pg-native:
        optional: true
      pg-query-stream:
        optional: true
      redis:
        optional: true
      sql.js:
        optional: true
      sqlite3:
        optional: true
      typeorm-aurora-data-api-driver:
        optional: true
    dependencies:
      '@sqltools/formatter': 1.2.3
      app-root-path: 3.0.0
      buffer: 6.0.3
      chalk: 4.1.2
      cli-highlight: 2.1.11
      debug: 4.3.3
      dotenv: 8.6.0
      glob: 7.2.0
      ioredis: 4.28.2
      js-yaml: 4.1.0
      mkdirp: 1.0.4
      reflect-metadata: 0.1.13
      sha.js: 2.4.11
      tslib: 2.3.1
      xml2js: 0.4.23
      yargs: 17.3.0
      zen-observable-ts: 1.1.0
    transitivePeerDependencies:
      - supports-color
    dev: false

  /typeorm/0.2.41_ioredis@4.28.2+pg@8.7.1:
=======
  /typedarray-to-buffer/4.0.0:
    resolution: {integrity: sha512-6dOYeZfS3O9RtRD1caom0sMxgK59b27+IwoNy8RDPsmslSGOyU+mpTamlaIW7aNKi90ZQZ9DFaZL3YRoiSCULQ==}
    dev: false

  /typeorm/0.2.41_ioredis@4.28.3+pg@8.7.1:
>>>>>>> 0d24905e
    resolution: {integrity: sha512-/d8CLJJxKPgsnrZWiMyPI0rz2MFZnBQrnQ5XP3Vu3mswv2WPexb58QM6BEtmRmlTMYN5KFWUz8SKluze+wS9xw==}
    hasBin: true
    peerDependencies:
      '@sap/hana-client': '*'
      better-sqlite3: '*'
      hdb-pool: '*'
      ioredis: '*'
      mongodb: ^3.6.0
      mssql: '*'
      mysql2: '*'
      oracledb: '*'
      pg: '*'
      pg-native: '*'
      pg-query-stream: '*'
      redis: '*'
      sql.js: '*'
      sqlite3: '*'
      typeorm-aurora-data-api-driver: '*'
    peerDependenciesMeta:
      '@sap/hana-client':
        optional: true
      better-sqlite3:
        optional: true
      hdb-pool:
        optional: true
      ioredis:
        optional: true
      mongodb:
        optional: true
      mssql:
        optional: true
      mysql2:
        optional: true
      oracledb:
        optional: true
      pg:
        optional: true
      pg-native:
        optional: true
      pg-query-stream:
        optional: true
      redis:
        optional: true
      sql.js:
        optional: true
      sqlite3:
        optional: true
      typeorm-aurora-data-api-driver:
        optional: true
    dependencies:
      '@sqltools/formatter': 1.2.3
      app-root-path: 3.0.0
      buffer: 6.0.3
      chalk: 4.1.2
      cli-highlight: 2.1.11
      debug: 4.3.3
      dotenv: 8.6.0
      glob: 7.2.0
      ioredis: 4.28.3
      js-yaml: 4.1.0
      mkdirp: 1.0.4
      pg: 8.7.1
      reflect-metadata: 0.1.13
      sha.js: 2.4.11
      tslib: 2.3.1
      xml2js: 0.4.23
      yargs: 17.3.0
      zen-observable-ts: 1.1.0
    transitivePeerDependencies:
      - supports-color
    dev: false

  /typescript/4.5.5:
    resolution: {integrity: sha512-TCTIul70LyWe6IJWT8QSYeA54WQe8EjQFU4wY52Fasj5UKx88LNYKCgBEHcOMOrFF1rKGbD8v/xcNWVUq9SymA==}
    engines: {node: '>=4.2.0'}
    hasBin: true
    dev: false

  /unique-filename/1.1.1:
    resolution: {integrity: sha512-Vmp0jIp2ln35UTXuryvjzkjGdRyf9b2lTXuSYUiPmzRcl3FDtYqAwOnTJkAngD9SWhnoJzDbTKwaOrZ+STtxNQ==}
    dependencies:
      unique-slug: 2.0.2
    dev: false

  /unique-slug/2.0.2:
    resolution: {integrity: sha512-zoWr9ObaxALD3DOPfjPSqxt4fnZiWblxHIgeWqW8x7UqDzEtHEQLzji2cuJYQFCU6KmoJikOYAZlrTHHebjx2w==}
    dependencies:
      imurmurhash: 0.1.4
    dev: false

  /universal-user-agent/6.0.0:
    resolution: {integrity: sha512-isyNax3wXoKaulPDZWHQqbmIx1k2tb9fb3GGDBRxCscfYV2Ch7WxPArBsFEG8s/safwXTT7H4QGhaIkTp9447w==}
    dev: false

  /universalify/0.1.2:
    resolution: {integrity: sha512-rBJeI5CXAlmy1pV+617WB9J63U6XcazHHF2f2dbJix4XzpUF0RS3Zbj0FGIOCAva5P/d/GBOYaACQ1w+0azUkg==}
    engines: {node: '>= 4.0.0'}
    dev: false

  /universalify/2.0.0:
    resolution: {integrity: sha512-hAZsKq7Yy11Zu1DE0OzWjw7nnLZmJZYTDZZyEFHZdUhV8FkH5MCfoU1XMaxXovpyW5nq5scPqq0ZDP9Zyl04oQ==}
    engines: {node: '>= 10.0.0'}
    dev: false

  /unpipe/1.0.0:
    resolution: {integrity: sha1-sr9O6FFKrmFltIF4KdIbLvSZBOw=}
    engines: {node: '>= 0.8'}
    dev: false

  /untildify/4.0.0:
    resolution: {integrity: sha512-KK8xQ1mkzZeg9inewmFVDNkg3l5LUhoq9kN6iWYB/CC9YMG8HA+c1Q8HwDe6dEX7kErrEVNVBO3fWsVq5iDgtw==}
    engines: {node: '>=8'}
    dev: false

  /uri-js/4.4.1:
    resolution: {integrity: sha512-7rKUyy33Q1yc98pQ1DAmLtwX109F7TIfWlW1Ydo8Wl1ii1SeHieeh0HHfPeL2fMXK6z0s8ecKs9frCuLJvndBg==}
    dependencies:
      punycode: 2.1.1
    dev: false

  /url-parse-lax/3.0.0:
    resolution: {integrity: sha1-FrXK/Afb42dsGxmZF3gj1lA6yww=}
    engines: {node: '>=4'}
    dependencies:
      prepend-http: 2.0.0
    dev: false

  /url/0.10.3:
    resolution: {integrity: sha1-Ah5NnHcF8hu/N9A861h2dAJ3TGQ=}
    dependencies:
      punycode: 1.3.2
      querystring: 0.2.0
    dev: false

  /utf-8-validate/5.0.7:
    resolution: {integrity: sha512-vLt1O5Pp+flcArHGIyKEQq883nBt8nN8tVBcoL0qUXj2XT1n7p70yGIq2VK98I5FdZ1YHc0wk/koOnHjnXWk1Q==}
    engines: {node: '>=6.14.2'}
    requiresBuild: true
    dependencies:
      node-gyp-build: 4.3.0
    dev: false

  /util-deprecate/1.0.2:
    resolution: {integrity: sha1-RQ1Nyfpw3nMnYvvS1KKJgUGaDM8=}
    dev: false

  /utils-merge/1.0.1:
    resolution: {integrity: sha1-n5VxD1CiZ5R7LMwSR0HBAoQn5xM=}
    engines: {node: '>= 0.4.0'}
    dev: false

  /uuid/3.3.2:
    resolution: {integrity: sha512-yXJmeNaw3DnnKAOKJE51sL/ZaYfWJRl1pK9dr19YFCu0ObS231AB1/LbqTKRAQ5kw8A90rA6fr4riOUpTZvQZA==}
    deprecated: Please upgrade  to version 7 or higher.  Older versions may use Math.random() in certain circumstances, which is known to be problematic.  See https://v8.dev/blog/math-random for details.
    hasBin: true
    dev: false

  /uuid/8.3.2:
    resolution: {integrity: sha512-+NYs2QeMWy+GWFOEm9xnn6HCDp0l7QBD7ml8zLUmJ+93Q5NF0NocErnwkTkXVFNiX3/fpC6afS8Dhb/gz7R7eg==}
    hasBin: true
    dev: false

  /validate-npm-package-license/3.0.4:
    resolution: {integrity: sha512-DpKm2Ui/xN7/HQKCtpZxoRWBhZ9Z0kqtygG8XCgNQ8ZlDnxuQmWhj566j8fN4Cu3/JmbhsDo7fcAJq4s9h27Ew==}
    dependencies:
      spdx-correct: 3.1.1
      spdx-expression-parse: 3.0.1
    dev: false

  /validate-npm-package-name/3.0.0:
    resolution: {integrity: sha1-X6kS2B630MdK/BQN5zF/DKffQ34=}
    dependencies:
      builtins: 1.0.3
    dev: false

  /validator/13.7.0:
    resolution: {integrity: sha512-nYXQLCBkpJ8X6ltALua9dRrZDHVYxjJ1wgskNt1lH9fzGjs3tgojGSCBjmEPwkWS1y29+DrizMTW19Pr9uB2nw==}
    engines: {node: '>= 0.10'}
    dev: false

  /value-or-promise/1.0.11:
    resolution: {integrity: sha512-41BrgH+dIbCFXClcSapVs5M6GkENd3gQOJpEfPDNa71LsUGMXDL0jMWpI/Rh7WhX+Aalfz2TTS3Zt5pUsbnhLg==}
    engines: {node: '>=12'}
    dev: false

  /vary/1.1.2:
    resolution: {integrity: sha1-IpnwLG3tMNSllhsLn3RSShj2NPw=}
    engines: {node: '>= 0.8'}
    dev: false

  /vinyl-file/3.0.0:
    resolution: {integrity: sha1-sQTZ5ECf+jJfqt1SBkLQo7SIs2U=}
    engines: {node: '>=4'}
    dependencies:
      graceful-fs: 4.2.8
      pify: 2.3.0
      strip-bom-buf: 1.0.0
      strip-bom-stream: 2.0.0
      vinyl: 2.2.1
    dev: false

  /vinyl/2.2.1:
    resolution: {integrity: sha512-LII3bXRFBZLlezoG5FfZVcXflZgWP/4dCwKtxd5ky9+LOtM4CS3bIRQsmR1KMnMW07jpE8fqR2lcxPZ+8sJIcw==}
    engines: {node: '>= 0.10'}
    dependencies:
      clone: 2.1.2
      clone-buffer: 1.0.0
      clone-stats: 1.0.0
      cloneable-readable: 1.1.3
      remove-trailing-separator: 1.1.0
      replace-ext: 1.0.1
    dev: false

  /walk-up-path/1.0.0:
    resolution: {integrity: sha512-hwj/qMDUEjCU5h0xr90KGCf0tg0/LgJbmOWgrWKYlcJZM7XvquvUJZ0G/HMGr7F7OQMOUuPHWP9JpriinkAlkg==}
    dev: false

  /wcwidth/1.0.1:
    resolution: {integrity: sha1-8LDc+RW8X/FSivrbLA4XtTLaL+g=}
    dependencies:
      defaults: 1.0.3
    dev: false

  /webidl-conversions/3.0.1:
    resolution: {integrity: sha1-JFNCdeKnvGvnvIZhHMFq4KVlSHE=}
    dev: false

  /websocket/1.0.34:
    resolution: {integrity: sha512-PRDso2sGwF6kM75QykIesBijKSVceR6jL2G8NGYyq2XrItNC2P5/qL5XeR056GhA+Ly7JMFvJb9I312mJfmqnQ==}
    engines: {node: '>=4.0.0'}
    dependencies:
      bufferutil: 4.0.5
      debug: 2.6.9
      es5-ext: 0.10.53
      typedarray-to-buffer: 3.1.5
      utf-8-validate: 5.0.7
      yaeti: 0.0.6
    dev: false

  /whatwg-url/5.0.0:
    resolution: {integrity: sha1-lmRU6HZUYuN2RNNib2dCzotwll0=}
    dependencies:
      tr46: 0.0.3
      webidl-conversions: 3.0.1
    dev: false

  /which-module/1.0.0:
    resolution: {integrity: sha1-u6Y8qGGUiZT/MHc2CJ47lgJsKk8=}
    dev: false

  /which-pm/2.0.0:
    resolution: {integrity: sha512-Lhs9Pmyph0p5n5Z3mVnN0yWcbQYUAD7rbQUiMsQxOJ3T57k7RFe35SUwWMf7dsbDZks1uOmw4AecB/JMDj3v/w==}
    engines: {node: '>=8.15'}
    dependencies:
      load-yaml-file: 0.2.0
      path-exists: 4.0.0
    dev: false

  /which/1.3.1:
    resolution: {integrity: sha512-HxJdYWq1MTIQbJ3nw0cqssHoTNU267KlrDuGZ1WYlxDStUtKUhOaJmh112/TZmHxxUfuJqPXSOm7tDyas0OSIQ==}
    hasBin: true
    dependencies:
      isexe: 2.0.0
    dev: false

  /which/2.0.2:
    resolution: {integrity: sha512-BLI3Tl1TW3Pvl70l3yq3Y64i+awpwXqsGBYWkkqMtnbXgrMD+yj7rhW0kuEDxzJaYXGjEW5ogapKNMEKNMjibA==}
    engines: {node: '>= 8'}
    hasBin: true
    dependencies:
      isexe: 2.0.0
    dev: false

  /wide-align/1.1.5:
    resolution: {integrity: sha512-eDMORYaPNZ4sQIuuYPDHdQvf4gyCF9rEEV/yPxGfwPkRodwEgiMUUXTx/dex+Me0wxx53S+NgUHaP7y3MGlDmg==}
    dependencies:
      string-width: 4.2.3
    dev: false

  /widest-line/3.1.0:
    resolution: {integrity: sha512-NsmoXalsWVDMGupxZ5R08ka9flZjjiLvHVAWYOKtiKM8ujtZWr9cRffak+uSE48+Ob8ObalXpwyeUiyDD6QFgg==}
    engines: {node: '>=8'}
    dependencies:
      string-width: 4.2.3
    dev: false

  /window-size/0.2.0:
    resolution: {integrity: sha1-tDFbtCFKPXBY6+7okuE/ok2YsHU=}
    engines: {node: '>= 0.10.0'}
    hasBin: true
    dev: false

  /workerpool/6.1.5:
    resolution: {integrity: sha512-XdKkCK0Zqc6w3iTxLckiuJ81tiD/o5rBE/m+nXpRCB+/Sq4DqkfXZ/x0jW02DG1tGsfUGXbTJyZDP+eu67haSw==}
    dev: false

  /workerpool/6.2.0:
    resolution: {integrity: sha512-Rsk5qQHJ9eowMH28Jwhe8HEbmdYDX4lwoMWshiCXugjtHqMD9ZbiqSDLxcsfdqsETPzVUtX5s1Z5kStiIM6l4A==}
    dev: false

  /wrap-ansi/2.1.0:
    resolution: {integrity: sha1-2Pw9KE3QV5T+hJc8rs3Rz4JP3YU=}
    engines: {node: '>=0.10.0'}
    dependencies:
      string-width: 1.0.2
      strip-ansi: 3.0.1
    dev: false

  /wrap-ansi/6.2.0:
    resolution: {integrity: sha512-r6lPcBGxZXlIcymEu7InxDMhdW0KDxpLgoFLcguasxCaJ/SOIZwINatK9KY/tf+ZrlywOKU0UDj3ATXUBfxJXA==}
    engines: {node: '>=8'}
    dependencies:
      ansi-styles: 4.3.0
      string-width: 4.2.3
      strip-ansi: 6.0.1
    dev: false

  /wrap-ansi/7.0.0:
    resolution: {integrity: sha512-YVGIj2kamLSTxw6NsZjoBxfSwsn0ycdesmc4p+Q21c5zPuZ1pl+NfxVdxPtdHvmNVOQ6XSYG4AUtyt/Fi7D16Q==}
    engines: {node: '>=10'}
    dependencies:
      ansi-styles: 4.3.0
      string-width: 4.2.3
      strip-ansi: 6.0.1
    dev: false

  /wrappy/1.0.2:
    resolution: {integrity: sha1-tSQ9jz7BqjXxNkYFvA0QNuMKtp8=}
    dev: false

  /write-file-atomic/3.0.3:
    resolution: {integrity: sha512-AvHcyZ5JnSfq3ioSyjrBkH9yW4m7Ayk8/9My/DD9onKeu/94fwrMocemO2QAJFAlnnDN+ZDS+ZjAR5ua1/PV/Q==}
    dependencies:
      imurmurhash: 0.1.4
      is-typedarray: 1.0.0
      signal-exit: 3.0.6
      typedarray-to-buffer: 3.1.5
    dev: false

  /write-file-atomic/4.0.0:
    resolution: {integrity: sha512-JhcWoKffJNF7ivO9yflBhc7tn3wKnokMUfWpBriM9yCXj4ePQnRPcWglBkkg1AHC8nsW/EfxwwhqsLtOy59djA==}
    engines: {node: ^12.13.0 || ^14.15.0 || >=16}
    dependencies:
      imurmurhash: 0.1.4
      is-typedarray: 1.0.0
      signal-exit: 3.0.6
      typedarray-to-buffer: 4.0.0
    dev: false

  /write-json-file/4.3.0:
    resolution: {integrity: sha512-PxiShnxf0IlnQuMYOPPhPkhExoCQuTUNPOa/2JWCYTmBquU9njyyDuwRKN26IZBlp4yn1nt+Agh2HOOBl+55HQ==}
    engines: {node: '>=8.3'}
    dependencies:
      detect-indent: 6.1.0
      graceful-fs: 4.2.8
      is-plain-obj: 2.1.0
      make-dir: 3.1.0
      sort-keys: 4.2.0
      write-file-atomic: 3.0.3
    dev: false

  /xml2js/0.4.19:
    resolution: {integrity: sha512-esZnJZJOiJR9wWKMyuvSE1y6Dq5LCuJanqhxslH2bxM6duahNZ+HMpCLhBQGZkbX6xRf8x1Y2eJlgt2q3qo49Q==}
    dependencies:
      sax: 1.2.4
      xmlbuilder: 9.0.7
    dev: false

  /xml2js/0.4.23:
    resolution: {integrity: sha512-ySPiMjM0+pLDftHgXY4By0uswI3SPKLDw/i3UXbnO8M/p28zqexCUoPmQFrYD+/1BzhGJSs2i1ERWKJAtiLrug==}
    engines: {node: '>=4.0.0'}
    dependencies:
      sax: 1.2.4
      xmlbuilder: 11.0.1
    dev: false

  /xmlbuilder/11.0.1:
    resolution: {integrity: sha512-fDlsI/kFEx7gLvbecc0/ohLG50fugQp8ryHzMTuW9vSa1GJ0XYWKnhsUx7oie3G98+r56aTQIUB4kht42R3JvA==}
    engines: {node: '>=4.0'}
    dev: false

  /xmlbuilder/9.0.7:
    resolution: {integrity: sha1-Ey7mPS7FVlxVfiD0wi35rKaGsQ0=}
    engines: {node: '>=4.0'}
    dev: false

  /xss/1.0.10:
    resolution: {integrity: sha512-qmoqrRksmzqSKvgqzN0055UFWY7OKx1/9JWeRswwEVX9fCG5jcYRxa/A2DHcmZX6VJvjzHRQ2STeeVcQkrmLSw==}
    engines: {node: '>= 0.10.0'}
    hasBin: true
    dependencies:
      commander: 2.20.3
      cssfilter: 0.0.10
    dev: false

  /xtend/4.0.2:
    resolution: {integrity: sha512-LKYU1iAXJXUgAXn9URjiu+MWhyUXHsvfp7mcuYm9dSUKK0/CjtrUwFAxD82/mCWbtLsGjFIad0wIsod4zrTAEQ==}
    engines: {node: '>=0.4'}
    dev: false

  /y18n/3.2.2:
    resolution: {integrity: sha512-uGZHXkHnhF0XeeAPgnKfPv1bgKAYyVvmNL1xlKsPYZPaIHxGti2hHqvOCQv71XMsLxu1QjergkqogUnms5D3YQ==}
    dev: false

  /y18n/5.0.8:
    resolution: {integrity: sha512-0pfFzegeDWJHJIAmTLRP2DwHjdF5s7jo9tuztdQxAhINCdvS+3nGINqPd00AphqJR/0LhANUS6/+7SCb98YOfA==}
    engines: {node: '>=10'}
    dev: false

  /yaeti/0.0.6:
    resolution: {integrity: sha1-8m9ITXJoTPQr7ft2lwqhYI+/lXc=}
    engines: {node: '>=0.10.32'}
    dev: false

  /yallist/4.0.0:
    resolution: {integrity: sha512-3wdGidZyq5PB084XLES5TpOSRA3wjXAlIWMhum2kRcv/41Sn2emQ0dycQW4uZXLejwKvg6EsvbdlVL+FYEct7A==}
    dev: false

  /yargs-parser/20.2.4:
    resolution: {integrity: sha512-WOkpgNhPTlE73h4VFAFsOnomJVaovO8VqLDzy5saChRBFQFBoMYirowyW+Q9HB4HFF4Z7VZTiG3iSzJJA29yRA==}
    engines: {node: '>=10'}
    dev: false

  /yargs-parser/21.0.0:
    resolution: {integrity: sha512-z9kApYUOCwoeZ78rfRYYWdiU/iNL6mwwYlkkZfJoyMR1xps+NEBX5X7XmRpxkZHhXJ6+Ey00IwKxBBSW9FIjyA==}
    engines: {node: '>=12'}
    dev: false

  /yargs-parser/3.2.0:
    resolution: {integrity: sha1-UIE1XRnZ0MjF2BrakIy05tGGZk8=}
    dependencies:
      camelcase: 3.0.0
      lodash.assign: 4.2.0
    dev: false

  /yargs-unparser/2.0.0:
    resolution: {integrity: sha512-7pRTIA9Qc1caZ0bZ6RYRGbHJthJWuakf+WmHK0rVeLkNrrGhfoabBNdue6kdINI6r4if7ocq9aD/n7xwKOdzOA==}
    engines: {node: '>=10'}
    dependencies:
      camelcase: 6.3.0
      decamelize: 4.0.0
      flat: 5.0.2
      is-plain-obj: 2.1.0
    dev: false

  /yargs/16.2.0:
    resolution: {integrity: sha512-D1mvvtDG0L5ft/jGWkLpG1+m0eQxOfaBvTNELraWj22wSVUMWxZUvYgJYcKh6jGGIkJFhH4IZPQhR4TKpc8mBw==}
    engines: {node: '>=10'}
    dependencies:
      cliui: 7.0.4
      escalade: 3.1.1
      get-caller-file: 2.0.5
      require-directory: 2.1.1
      string-width: 4.2.3
      y18n: 5.0.8
      yargs-parser: 20.2.4
    dev: false

  /yargs/17.3.0:
    resolution: {integrity: sha512-GQl1pWyDoGptFPJx9b9L6kmR33TGusZvXIZUT+BOz9f7X2L94oeAskFYLEg/FkhV06zZPBYLvLZRWeYId29lew==}
    engines: {node: '>=12'}
    dependencies:
      cliui: 7.0.4
      escalade: 3.1.1
      get-caller-file: 2.0.5
      require-directory: 2.1.1
      string-width: 4.2.3
      y18n: 5.0.8
      yargs-parser: 21.0.0
    dev: false

  /yargs/5.0.0:
    resolution: {integrity: sha1-M1UUSXfQV1fbuG1uOOwFYSOzpm4=}
    dependencies:
      cliui: 3.2.0
      decamelize: 1.2.0
      get-caller-file: 1.0.3
      lodash.assign: 4.2.0
      os-locale: 1.4.0
      read-pkg-up: 1.0.1
      require-directory: 2.1.1
      require-main-filename: 1.0.1
      set-blocking: 2.0.0
      string-width: 1.0.2
      which-module: 1.0.0
      window-size: 0.2.0
      y18n: 3.2.2
      yargs-parser: 3.2.0
    dev: false

  /yeoman-environment/3.9.1:
    resolution: {integrity: sha512-IdRnbQt/DSOSnao0oD9c+or1X2UrL+fx9eC0O7Lq/MGZV68nhv9k77MqG+hEAySPSlyCpocVlhfQwV62hczk5Q==}
    engines: {node: '>=12.10.0'}
    hasBin: true
    dependencies:
      '@npmcli/arborist': 4.3.0
      are-we-there-yet: 2.0.0
      arrify: 2.0.1
      binaryextensions: 4.18.0
      chalk: 4.1.2
      cli-table: 0.3.11
      commander: 7.1.0
      dateformat: 4.6.3
      debug: 4.3.3
      diff: 5.0.0
      error: 10.4.0
      escape-string-regexp: 4.0.0
      execa: 5.1.1
      find-up: 5.0.0
      globby: 11.0.4
      grouped-queue: 2.0.0
      inquirer: 8.2.0
      is-scoped: 2.1.0
      lodash: 4.17.21
      log-symbols: 4.1.0
      mem-fs: 1.2.0
      mem-fs-editor: 9.4.0_mem-fs@1.2.0
      minimatch: 3.0.4
      npmlog: 5.0.1
      p-queue: 6.6.2
      p-transform: 1.3.0
      pacote: 12.0.3
      preferred-pm: 3.0.3
      pretty-bytes: 5.6.0
      semver: 7.3.5
      slash: 3.0.0
      strip-ansi: 6.0.1
      text-table: 0.2.0
      textextensions: 5.14.0
      untildify: 4.0.0
    transitivePeerDependencies:
      - supports-color
    dev: false

  /yeoman-generator/5.6.1_yeoman-environment@3.9.1:
    resolution: {integrity: sha512-XllgFvmDEwoPMq2rKtL4/N52WlINJW6a3I3XtlCrMb3/dqO5dW0nPNgR0L3IIUIdf9y1EHb1ZFMs2Qp3ZEEFxg==}
    engines: {node: '>=12.10.0'}
    peerDependencies:
      yeoman-environment: ^3.2.0
    peerDependenciesMeta:
      yeoman-environment:
        optional: true
    dependencies:
      chalk: 4.1.2
      dargs: 7.0.0
      debug: 4.3.3
      execa: 4.1.0
      github-username: 6.0.0
      lodash: 4.17.21
      minimist: 1.2.5
      read-pkg-up: 7.0.1
      run-async: 2.4.1
      semver: 7.3.5
      shelljs: 0.8.5
      sort-keys: 4.2.0
      text-table: 0.2.0
      yeoman-environment: 3.9.1
    transitivePeerDependencies:
      - encoding
      - supports-color
    dev: false

  /yocto-queue/0.1.0:
    resolution: {integrity: sha512-rVksvsnNCdJ/ohGc6xgPwyN8eheCxsiLM8mxuE/t/mOVqJewPuO1miLpTHQiRgTKCLexL4MeAFVagts7HmNZ2Q==}
    engines: {node: '>=10'}
    dev: false

  /yosay/2.0.2:
    resolution: {integrity: sha512-avX6nz2esp7IMXGag4gu6OyQBsMh/SEn+ZybGu3yKPlOTE6z9qJrzG/0X5vCq/e0rPFy0CUYCze0G5hL310ibA==}
    engines: {node: '>=4'}
    hasBin: true
    dependencies:
      ansi-regex: 2.1.1
      ansi-styles: 3.2.1
      chalk: 1.1.3
      cli-boxes: 1.0.0
      pad-component: 0.0.1
      string-width: 2.1.1
      strip-ansi: 3.0.1
      taketalk: 1.0.0
      wrap-ansi: 2.1.0
    dev: false

  /zen-observable-ts/1.1.0:
    resolution: {integrity: sha512-1h4zlLSqI2cRLPJUHJFL8bCWHhkpuXkF+dbGkRaWjgDIG26DmzyshUMrdV/rL3UnR+mhaX4fRq8LPouq0MYYIA==}
    dependencies:
      '@types/zen-observable': 0.8.3
      zen-observable: 0.8.15
    dev: false

  /zen-observable/0.8.15:
    resolution: {integrity: sha512-PQ2PC7R9rslx84ndNBZB/Dkv8V8fZEpk83RLgXtYd0fwUgEjseMn1Dgajh2x6S8QbZAFa9p2qVCEuYZNgve0dQ==}
    dev: false

  file:projects/balances.tgz_ioredis@4.28.3:
    resolution: {integrity: sha512-HhDcBgK8EnowmSbdVcHlrqXtLsP0VUC856hzaJqpNyuikz6mgFo7b+BOgSZPTLO5tJ8fl5mcLZ0Z2H37SelmRg==, tarball: file:projects/balances.tgz}
    id: file:projects/balances.tgz
    name: '@rush-temp/balances'
    version: 0.0.0
    dependencies:
      '@types/node': 16.11.22
      dotenv: 10.0.0
      pg: 8.7.1
      typeorm: 0.2.41_ioredis@4.28.3+pg@8.7.1
      typescript: 4.5.5
    transitivePeerDependencies:
      - '@sap/hana-client'
      - better-sqlite3
      - hdb-pool
      - ioredis
      - mongodb
      - mssql
      - mysql2
      - oracledb
      - pg-native
      - pg-query-stream
      - redis
      - sql.js
      - sqlite3
      - supports-color
      - typeorm-aurora-data-api-driver
    dev: false

  file:projects/cli.tgz_ioredis@4.28.3:
    resolution: {integrity: sha512-kElUWJZXjx8++gIgPVMM9DQhjCze60nxNEy05/Q3fbnk9zqt59i4HdhgZW/FQ/mqKpUp85diBSXWUPDygajDFA==, tarball: file:projects/cli.tgz}
    id: file:projects/cli.tgz
    name: '@rush-temp/cli'
    version: 0.0.0
    dependencies:
      '@oclif/core': 1.3.0
      '@oclif/plugin-help': 5.1.11
      '@octokit/auth-oauth-device': 3.1.2
      '@types/node': 16.11.22
      '@types/node-fetch': 2.5.12
      chalk: 4.1.2
      cli-select: 1.1.2
      cli-ux: 5.6.7
      dotenv: 10.0.0
      node-fetch: 2.6.7
      oclif: 2.4.3
      pg: 8.7.1
      pgtools: 0.3.2
      query-string: 7.1.0
      simple-git: 2.48.0
      typeorm: 0.2.41_ioredis@4.28.3+pg@8.7.1
      typescript: 4.5.5
    transitivePeerDependencies:
      - '@sap/hana-client'
      - better-sqlite3
      - encoding
      - hdb-pool
      - ioredis
      - mongodb
      - mssql
      - mysql2
      - oracledb
      - pg-native
      - pg-query-stream
      - redis
      - sql.js
      - sqlite3
      - supports-color
      - typeorm-aurora-data-api-driver
    dev: false

  file:projects/data-test.tgz:
    resolution: {integrity: sha512-mWJVf6XbqTDvMgFxOFw9asgO8SloR4Uq/4GxZioIRVjYLpyzVbe7zHWA/6UGivVdFX5LInvHR5ESP2G5cNhLHg==, tarball: file:projects/data-test.tgz}
    name: '@rush-temp/data-test'
    version: 0.0.0
    dependencies:
      '@polkadot/api': 6.12.1
      '@polkadot/types': 6.12.1
      '@polkadot/util-crypto': 8.3.3
      '@types/node': 16.11.22
      '@types/node-fetch': 2.5.12
      '@types/pg': 8.6.4
      expect: 27.4.6
      node-fetch: 2.6.7
      pg: 8.7.1
      typescript: 4.5.5
    transitivePeerDependencies:
      - encoding
      - pg-native
    dev: false

  file:projects/e2e-test-project.tgz_ioredis@4.28.3:
    resolution: {integrity: sha512-EsEkEdpIEzKYZEm5XoG5YwwZOwSjQIccN+5/HX9m3HmFhXAwWn+HklU8jg/YF576LqA357AYenf6/qQ5mlr+Rw==, tarball: file:projects/e2e-test-project.tgz}
    id: file:projects/e2e-test-project.tgz
    name: '@rush-temp/e2e-test-project'
    version: 0.0.0
    dependencies:
      '@types/node': 16.11.22
      dotenv: 10.0.0
      dotenv-cli: 4.1.1
      pg: 8.7.1
      typeorm: 0.2.41_ioredis@4.28.3+pg@8.7.1
      typescript: 4.5.5
    transitivePeerDependencies:
      - '@sap/hana-client'
      - better-sqlite3
      - hdb-pool
      - ioredis
      - mongodb
      - mssql
      - mysql2
      - oracledb
      - pg-native
      - pg-query-stream
      - redis
      - sql.js
      - sqlite3
      - supports-color
      - typeorm-aurora-data-api-driver
    dev: false

  file:projects/e2e-test-suite.tgz:
    resolution: {integrity: sha512-QJ2NtowPgoHZCjHtDAdbjkOtFzJBIFGN21QvAKP1zGuqUBbL1k9KG4hfy1m0OvpupmFPEyqokYEQjuYDmQisKg==, tarball: file:projects/e2e-test-suite.tgz}
    name: '@rush-temp/e2e-test-suite'
    version: 0.0.0
    dependencies:
      '@polkadot/api': 6.12.1
      '@polkadot/keyring': 8.3.3
      '@types/mocha': 9.1.0
      '@types/node': 16.11.22
      '@types/node-fetch': 2.5.12
      dotenv: 10.0.0
      expect: 27.4.6
      mocha: 9.2.0
      node-fetch: 2.6.7
      typescript: 4.5.5
    transitivePeerDependencies:
      - encoding
    dev: false

  file:projects/gql-test-client.tgz:
    resolution: {integrity: sha512-b4BXcvjmIub/klYU2YvqGAG51SQpsWjVFUrmJHKFJaL9Z45z+QHjCPzUKZaBGguBHZKaDTcZPPR51fWbAuQvSA==, tarball: file:projects/gql-test-client.tgz}
    name: '@rush-temp/gql-test-client'
    version: 0.0.0
    dependencies:
      '@types/node': 16.11.22
      '@types/node-fetch': 2.5.12
      expect: 27.4.6
      node-fetch: 2.6.7
      typescript: 4.5.5
    transitivePeerDependencies:
      - encoding
    dev: false

  file:projects/graphql-server.tgz_ioredis@4.28.3:
    resolution: {integrity: sha512-P0bLMIA3u6Na4//Xh5flSMaEVc3zVABzF7u04I3Ytga8GEvjwORoqVO3fI6ubHX99vXaafKzYQkpqbmldgBPkw==, tarball: file:projects/graphql-server.tgz}
    id: file:projects/graphql-server.tgz
    name: '@rush-temp/graphql-server'
    version: 0.0.0
    dependencies:
      '@graphql-tools/merge': 8.2.1_graphql@15.8.0
      '@graphql-tools/utils': 8.5.4_graphql@15.8.0
      '@types/express': 4.17.13
      '@types/mocha': 9.1.0
      '@types/node': 16.11.22
      '@types/pg': 8.6.4
      apollo-server-core: 3.6.2_graphql@15.8.0
      apollo-server-express: 3.6.2_express@4.17.2+graphql@15.8.0
      class-validator: 0.13.2
      dotenv: 10.0.0
      expect: 27.4.6
      express: 4.17.2
      graphql: 15.8.0
      mocha: 9.2.0
      pg: 8.7.1
      type-graphql: 1.2.0-rc.1_aea24acf06b899fbc466d3b3b949c72d
      typeorm: 0.2.41_ioredis@4.28.3+pg@8.7.1
      typescript: 4.5.5
    transitivePeerDependencies:
      - '@sap/hana-client'
      - better-sqlite3
      - encoding
      - hdb-pool
      - ioredis
      - mongodb
      - mssql
      - mysql2
      - oracledb
      - pg-native
      - pg-query-stream
      - redis
      - sql.js
      - sqlite3
      - supports-color
      - typeorm-aurora-data-api-driver
    dev: false

  file:projects/openreader.tgz:
    resolution: {integrity: sha512-bpqf1m8kl0i03fFLGNpJJ1XfeZoogSQAE87PKcO+FmPAWJlyKDQQNcsz+Zv41HGP6MLOHTuVG7zLzssLwA8R/Q==, tarball: file:projects/openreader.tgz}
    name: '@rush-temp/openreader'
    version: 0.0.0
    dependencies:
      '@graphql-tools/merge': 8.2.1_graphql@15.8.0
      '@graphql-tools/utils': 8.5.4_graphql@15.8.0
      '@subsquid/graphiql-console': 0.2.0
      '@types/express': 4.17.13
      '@types/mocha': 9.1.0
      '@types/node': 16.11.22
      '@types/node-fetch': 2.5.12
      '@types/pg': 8.6.4
      apollo-server-core: 3.6.2_graphql@15.8.0
      apollo-server-express: 3.6.2_express@4.17.2+graphql@15.8.0
      dotenv: 10.0.0
      expect: 27.4.6
      express: 4.17.2
      graphql: 15.8.0
      graphql-parse-resolve-info: 4.12.0_graphql@15.8.0
      mocha: 9.2.0
      node-fetch: 2.6.6
      pg: 8.7.1
      typescript: 4.5.5
    transitivePeerDependencies:
      - encoding
      - pg-native
      - supports-color
    dev: false

  file:projects/rpc-client.tgz:
    resolution: {integrity: sha512-scuTE6dd1s4Nh1sCj5gtS56wlataTp+R13gUCgo/KQmhcvLPCK1lK1POttwI8UZ8xcuOX8ggqJrrebOOtT03Fw==, tarball: file:projects/rpc-client.tgz}
    name: '@rush-temp/rpc-client'
    version: 0.0.0
    dependencies:
      '@types/node': 16.11.22
      '@types/websocket': 1.0.5
      typescript: 4.5.5
      websocket: 1.0.34
    dev: false

  file:projects/scale-codec-json.tgz:
    resolution: {integrity: sha512-O1Hu7WQVqDANQyM2GZAhi19V0Cb8ZDUPbXZj6fX5cFqAGNXC7eU2cPLJ7MW2glVw3YNU0p3NLw7A7k9vDz5mTg==, tarball: file:projects/scale-codec-json.tgz}
    name: '@rush-temp/scale-codec-json'
    version: 0.0.0
    dependencies:
      '@types/node': 16.11.22
      typescript: 4.5.5
    dev: false

  file:projects/scale-codec.tgz:
    resolution: {integrity: sha512-xhcrX8DxkBkt6O+cYa2vGFMCxFaiEUAxR9ZusldSqY5Vh9FizGhpuNGhijXLV3FfoctlzVs8etdkuQUEJGxBWg==, tarball: file:projects/scale-codec.tgz}
    name: '@rush-temp/scale-codec'
    version: 0.0.0
    dependencies:
      '@types/node': 16.11.22
      base-x: 3.0.9
      typescript: 4.5.5
    dev: false

  file:projects/ss58-codec.tgz:
    resolution: {integrity: sha512-Qr3T8CI2TkOVg0ZJXGXtUDFSIiH+5R5JojDsCa8nguTsYMdu3fX+1jBUviHAGiaWPF/xhFc7gmBvAO4obk220A==, tarball: file:projects/ss58-codec.tgz}
    name: '@rush-temp/ss58-codec'
    version: 0.0.0
    dependencies:
      '@types/node': 16.11.22
      base-x: 3.0.9
      blake2b: 2.1.4
      typescript: 4.5.5
    dev: false

  file:projects/ss58.tgz:
    resolution: {integrity: sha512-gyV9NU5XHmfF2tfyZKhn/0cV0j2894h0PEhBQfvMvcMMJteuZmOxBLiytdXKNhLYmRNHboYJjttieLQ7rx+TXA==, tarball: file:projects/ss58.tgz}
    name: '@rush-temp/ss58'
    version: 0.0.0
    dependencies:
      '@types/node': 16.11.22
      typescript: 4.5.5
    dev: false

  file:projects/substrate-archive-status-service.tgz:
    resolution: {integrity: sha512-mV58vsmJ/VAK034/7QxgKqsGqN5Y5ZSk0BIzjMZ12R8YNGawBjArYd5/TWiY2m4i9K6XUSbUwWXMyTq+tNi9fg==, tarball: file:projects/substrate-archive-status-service.tgz}
    name: '@rush-temp/substrate-archive-status-service'
    version: 0.0.0
    dependencies:
      '@types/express': 4.17.13
      '@types/ioredis': 4.28.7
      '@types/node': 16.11.22
      express: 4.17.2
      ioredis: 4.28.3
    transitivePeerDependencies:
      - supports-color
    dev: false

<<<<<<< HEAD
  file:projects/substrate-archive.tgz:
    resolution: {integrity: sha512-oDTG6ZeX5S2Y0TMR+gjEX+4L4dHTNVRGM/0s7BDgLTGEVokGEM/AKcoiFvuPigBIjs3Hitcqa0yKa+ABu2JH3A==, tarball: file:projects/substrate-archive.tgz}
    name: '@rush-temp/substrate-archive'
    version: 0.0.0
    dependencies:
      '@polkadot/util-crypto': 8.1.2
      '@subsquid/scale-codec': 0.2.2
      '@types/pg': 8.6.4
      pg: 8.7.1
      postgres-migrations: 5.3.0
    transitivePeerDependencies:
=======
  file:projects/substrate-archive.tgz_pg@8.7.1:
    resolution: {integrity: sha512-DxKpJpS/0cQyze1YekxZGqlncSEY0CchgXNMHrUhOM8euWBmeDqQDQPCP/iFX7DcrTVfkqx5mV3mobDz2FbELw==, tarball: file:projects/substrate-archive.tgz}
    id: file:projects/substrate-archive.tgz
    name: '@rush-temp/substrate-archive'
    version: 0.0.0
    dependencies:
      '@polkadot/api': 6.12.1
      '@polkadot/types': 6.12.1
      '@types/bn.js': 4.11.6
      '@types/debug': 4.1.7
      '@types/figlet': 1.5.4
      '@types/ioredis': 4.28.7
      '@types/lodash': 4.14.178
      '@types/shortid': 0.0.29
      bn.js: 4.12.0
      chalk: 4.1.2
      commander: 8.3.0
      debug: 4.3.3
      delay: 5.0.0
      dotenv: 10.0.0
      envalid: 7.2.2
      figlet: 1.5.2
      ioredis: 4.28.3
      lodash: 4.17.21
      p-forever: 2.1.0
      p-props: 4.0.0
      p-retry: 4.6.1
      p-timeout: 4.1.0
      p-wait-for: 3.2.0
      shortid: 2.2.16
      typeorm: 0.2.41_ioredis@4.28.3+pg@8.7.1
    transitivePeerDependencies:
      - '@sap/hana-client'
      - better-sqlite3
      - encoding
      - hdb-pool
      - mongodb
      - mssql
      - mysql2
      - oracledb
      - pg
>>>>>>> 0d24905e
      - pg-native
    dev: false

  file:projects/substrate-metadata-explorer.tgz:
    resolution: {integrity: sha512-QJWot2M8HgQBJ6gYpAf7+V6I468X72xLao8GIp9qxFJiwkQ5bbOYhtqAsgPVaiIqTVCA10shE2jT7kW/T4jMCg==, tarball: file:projects/substrate-metadata-explorer.tgz}
    name: '@rush-temp/substrate-metadata-explorer'
    version: 0.0.0
    dependencies:
      '@oclif/core': 1.0.11
      '@types/argparse': 2.0.10
      '@types/mocha': 9.0.0
      '@types/node': 16.11.22
      '@types/node-fetch': 2.5.12
      '@types/yargs': 17.0.8
      argparse: 2.0.1
      commander: 8.3.0
      expect: 27.4.2
      mocha: 9.1.3
      node-fetch: 2.6.7
      oppa: 0.4.0
      typescript: 4.5.5
      yargs: 17.3.0
    transitivePeerDependencies:
      - encoding
    dev: false

  file:projects/substrate-metadata.tgz:
<<<<<<< HEAD
    resolution: {integrity: sha512-SDKffT/CtjGWNL6agkvGXTTaIt8qGnu9jnoZPi4j818keEXrMiIeTafM4VK4chg39hE7QF3P4k8BUKFVZmfvxA==, tarball: file:projects/substrate-metadata.tgz}
    name: '@rush-temp/substrate-metadata'
    version: 0.0.0
    dependencies:
      '@polkadot/util-crypto': 8.1.2
      '@types/mocha': 9.0.0
      '@types/node': 16.11.17
=======
    resolution: {integrity: sha512-vSQ9DLAPDch0IO7fYrcKraHmsyZfJcfXYzHZnIFs+z2b4qt046Ssau4z6s3nR97kenJsqaudNOlsH8ICW5Qwyg==, tarball: file:projects/substrate-metadata.tgz}
    name: '@rush-temp/substrate-metadata'
    version: 0.0.0
    dependencies:
      '@types/mocha': 9.1.0
      '@types/node': 16.11.22
>>>>>>> 0d24905e
      expect: 27.4.6
      mocha: 9.2.0
      typescript: 4.5.5
    dev: false

<<<<<<< HEAD
  file:projects/substrate-processor.tgz_ioredis@4.28.2:
    resolution: {integrity: sha512-7Fs2RVjFKobl+HHbfLl9Q0YtQFa6sgTEKoX9+Zlfu041EhcWTrXenO7WD1KyUmVyozEazooXJtNv1Qq8vb6/NA==, tarball: file:projects/substrate-processor.tgz}
=======
  file:projects/substrate-processor.tgz_ioredis@4.28.3+pg@8.7.1:
    resolution: {integrity: sha512-vYuDDkC0+UCeMumPF68/TUAe3Pe/7/rhkUj/MJEr9QZfeuT/ZbeI1bAlrIy62hkvgMTHxvGAeeLzTbgJpxhDFQ==, tarball: file:projects/substrate-processor.tgz}
>>>>>>> 0d24905e
    id: file:projects/substrate-processor.tgz
    name: '@rush-temp/substrate-processor'
    version: 0.0.0
    dependencies:
      '@types/mocha': 9.1.0
      '@types/node': 16.11.22
      '@types/node-fetch': 2.5.12
      '@types/stoppable': 1.1.1
      expect: 27.4.6
      fast-check: 2.21.0
      mocha: 9.2.0
      node-fetch: 2.6.7
      prom-client: 14.0.1
      stoppable: 1.1.0
<<<<<<< HEAD
      typeorm: 0.2.41_ioredis@4.28.2
      typescript: 4.5.4
=======
      typeorm: 0.2.41_ioredis@4.28.3+pg@8.7.1
      typescript: 4.5.5
>>>>>>> 0d24905e
    transitivePeerDependencies:
      - '@sap/hana-client'
      - better-sqlite3
      - encoding
      - hdb-pool
      - ioredis
      - mongodb
      - mssql
      - mysql2
      - oracledb
      - pg
      - pg-native
      - pg-query-stream
      - redis
      - sql.js
      - sqlite3
      - supports-color
      - typeorm-aurora-data-api-driver
    dev: false

  file:projects/substrate-typegen.tgz:
    resolution: {integrity: sha512-CLnXvbMwlG1rnBSjZuGvmFGC9qtGZddQYAw7rnUjpEfxZrSZarhNZrvK69cFhQpcBxjuCvtX9u6yrkCccbxrSg==, tarball: file:projects/substrate-typegen.tgz}
    name: '@rush-temp/substrate-typegen'
    version: 0.0.0
    dependencies:
      '@types/node': 16.11.22
      ajv: 8.9.0
      commander: 8.3.0
      typescript: 4.5.5
    dev: false

<<<<<<< HEAD
  file:projects/typeorm-config.tgz_ioredis@4.28.2:
    resolution: {integrity: sha512-UntC1hRoTXnv/2gHa5Vh4UOfVhdOjEV/UkwDGY9BgKVPMjH+6MlT+ODuBHdW1SiOgnoH+jbvFm/Ur+9YAt1+cQ==, tarball: file:projects/typeorm-config.tgz}
=======
  file:projects/typeorm-config.tgz_ioredis@4.28.3+pg@8.7.1:
    resolution: {integrity: sha512-o0e63d6dfDmsvgCbKm1rST+LwKEy+57ARwtlKjbRcIhX/PH/scyXMFMaW+Ai7slq/oSSw9Y+qWzfjMz+k606uA==, tarball: file:projects/typeorm-config.tgz}
>>>>>>> 0d24905e
    id: file:projects/typeorm-config.tgz
    name: '@rush-temp/typeorm-config'
    version: 0.0.0
    dependencies:
<<<<<<< HEAD
      '@types/node': 16.11.17
      typeorm: 0.2.41_ioredis@4.28.2
      typescript: 4.5.4
=======
      '@types/node': 16.11.22
      typeorm: 0.2.41_ioredis@4.28.3+pg@8.7.1
      typescript: 4.5.5
>>>>>>> 0d24905e
    transitivePeerDependencies:
      - '@sap/hana-client'
      - better-sqlite3
      - hdb-pool
      - ioredis
      - mongodb
      - mssql
      - mysql2
      - oracledb
      - pg
      - pg-native
      - pg-query-stream
      - redis
      - sql.js
      - sqlite3
      - supports-color
      - typeorm-aurora-data-api-driver
    dev: false

  file:projects/types-test.tgz:
    resolution: {integrity: sha512-/RKi0HSMyoiBjMPs3+LfYM6FKdMi09sTCNJ3HTQIzS6/MwqfWJbAOxiEAWjidhWwjoBXkGdALQKxzRvogq7BCA==, tarball: file:projects/types-test.tgz}
    name: '@rush-temp/types-test'
    version: 0.0.0
    dependencies:
      '@types/node': 16.11.22
      typescript: 4.5.5
    dev: false

  file:projects/util.tgz:
    resolution: {integrity: sha512-STOgjG+VHs2FNaXYd4ToAztkbuD3eEB7L2DVxzgun3OspvYNcHNbgd/q/gK5ojPXL/hwqrHoOKS3Y/NEpydC0A==, tarball: file:projects/util.tgz}
    name: '@rush-temp/util'
    version: 0.0.0
    dependencies:
      '@types/inflected': 1.1.29
      '@types/node': 16.11.22
      camelcase: 6.3.0
      inflected: 2.1.0
      typescript: 4.5.5
    dev: false

  file:projects/workspace.tgz:
    resolution: {integrity: sha512-atwAVw3eGYEWr7yfrBbTPOzZu80k4IMzRNcdi/CfaCeGei+w5yOXtDxr3301IA6sc3HRtpGPZt/YQipehwkplQ==, tarball: file:projects/workspace.tgz}
    name: '@rush-temp/workspace'
    version: 0.0.0
    dependencies:
      '@types/node': 16.11.22
      '@types/semver': 7.3.9
      commander: 8.3.0
      jsonc-parser: 3.0.0
      latest-version: 5.1.0
      semver: 7.3.5
      type-fest: 2.11.1
      typescript: 4.5.5
    dev: false<|MERGE_RESOLUTION|>--- conflicted
+++ resolved
@@ -6,16 +6,10 @@
   '@oclif/core': ^1.3.0
   '@oclif/plugin-help': ^5.1.11
   '@octokit/auth-oauth-device': ^3.1.2
-<<<<<<< HEAD
-  '@polkadot/api': 6.11.2-24
-  '@polkadot/keyring': ^8.1.2
-  '@polkadot/types': 6.11.2-24
-=======
   '@polkadot/api': 6.12.1
   '@polkadot/keyring': ^8.3.3
   '@polkadot/types': 6.12.1
   '@polkadot/util-crypto': ^8.3.3
->>>>>>> 0d24905e
   '@rush-temp/balances': file:./projects/balances.tgz
   '@rush-temp/cli': file:./projects/cli.tgz
   '@rush-temp/data-test': file:./projects/data-test.tgz
@@ -40,21 +34,19 @@
   '@rush-temp/util': file:./projects/util.tgz
   '@rush-temp/workspace': file:./projects/workspace.tgz
   '@subsquid/graphiql-console': ^0.2.0
+  '@types/bn.js': ^4.11.6
+  '@types/debug': ^4.1.7
   '@types/express': ^4.17.13
+  '@types/figlet': ^1.5.4
   '@types/inflected': ^1.1.29
-<<<<<<< HEAD
-  '@types/ioredis': ^4.28.5
-  '@types/mocha': ^9.0.0
-  '@types/node': ^16.11.17
-=======
   '@types/ioredis': ^4.28.7
   '@types/lodash': ^4.14.178
   '@types/mocha': ^9.1.0
   '@types/node': ^16.11.22
->>>>>>> 0d24905e
   '@types/node-fetch': ^2.5.12
   '@types/pg': ^8.6.4
   '@types/semver': ^7.3.9
+  '@types/shortid': ^0.0.29
   '@types/stoppable': ^1.1.1
   '@types/websocket': ^1.0.5
   ajv: ^8.9.0
@@ -62,37 +54,28 @@
   apollo-server-express: ^3.6.2
   base-x: ^3.0.9
   blake2b: ^2.1.4
-<<<<<<< HEAD
-  camelcase: ^6.2.1
-=======
   bn.js: ^4.12.0
   camelcase: ^6.3.0
->>>>>>> 0d24905e
   chalk: ^4.1.2
   class-validator: ^0.13.2
   cli-select: ^1.1.2
   cli-ux: ^5.6.7
   commander: ^8.3.0
+  debug: ^4.3.3
+  delay: ~5.0.0
   dotenv: ^10.0.0
   dotenv-cli: ^4.1.1
+  envalid: ^7.2.2
   expect: ^27.4.6
   express: ^4.17.2
-<<<<<<< HEAD
-  fast-check: ^2.20.0
-=======
   fast-check: ^2.21.0
   figlet: ^1.5.2
->>>>>>> 0d24905e
   graphql: ^15.8.0
   graphql-parse-resolve-info: ^4.12.0
   inflected: ^2.1.0
   ioredis: ^4.28.3
   jsonc-parser: ^3.0.0
   latest-version: ^5.1.0
-<<<<<<< HEAD
-  mocha: ^9.1.3
-  oclif: ^2.1.0
-=======
   lodash: ^4.17.21
   mocha: ^9.2.0
   node-fetch: ^2.6.7
@@ -103,12 +86,11 @@
   p-timeout: ~4.1.0
   p-wait-for: ^3.2.0
   pg: ^8.7.1
->>>>>>> 0d24905e
   pgtools: ^0.3.2
-  postgres-migrations: 5.3.0
   prom-client: ^14.0.1
   query-string: ^7.1.0
   semver: ^7.3.5
+  shortid: ^2.2.16
   simple-git: ^2.48.0
   stoppable: ^1.1.0
   type-fest: ^2.11.1
@@ -123,20 +105,12 @@
   '@oclif/core': 1.3.0
   '@oclif/plugin-help': 5.1.11
   '@octokit/auth-oauth-device': 3.1.2
-<<<<<<< HEAD
-  '@polkadot/api': 6.11.2-24
-  '@polkadot/keyring': 8.2.2
-  '@polkadot/types': 6.11.2-24
-  '@rush-temp/balances': file:projects/balances.tgz_ioredis@4.28.2
-  '@rush-temp/cli': file:projects/cli.tgz_ioredis@4.28.2
-=======
   '@polkadot/api': 6.12.1
   '@polkadot/keyring': 8.3.3
   '@polkadot/types': 6.12.1
   '@polkadot/util-crypto': 8.3.3
   '@rush-temp/balances': file:projects/balances.tgz_ioredis@4.28.3
   '@rush-temp/cli': file:projects/cli.tgz_ioredis@4.28.3
->>>>>>> 0d24905e
   '@rush-temp/data-test': file:projects/data-test.tgz
   '@rush-temp/e2e-test-project': file:projects/e2e-test-project.tgz_ioredis@4.28.3
   '@rush-temp/e2e-test-suite': file:projects/e2e-test-suite.tgz
@@ -148,38 +122,30 @@
   '@rush-temp/scale-codec-json': file:projects/scale-codec-json.tgz
   '@rush-temp/ss58': file:projects/ss58.tgz
   '@rush-temp/ss58-codec': file:projects/ss58-codec.tgz
-  '@rush-temp/substrate-archive': file:projects/substrate-archive.tgz
+  '@rush-temp/substrate-archive': file:projects/substrate-archive.tgz_pg@8.7.1
   '@rush-temp/substrate-archive-status-service': file:projects/substrate-archive-status-service.tgz
   '@rush-temp/substrate-metadata': file:projects/substrate-metadata.tgz
   '@rush-temp/substrate-metadata-explorer': file:projects/substrate-metadata-explorer.tgz
-<<<<<<< HEAD
-  '@rush-temp/substrate-processor': file:projects/substrate-processor.tgz_ioredis@4.28.2
-  '@rush-temp/substrate-typegen': file:projects/substrate-typegen.tgz
-  '@rush-temp/typeorm-config': file:projects/typeorm-config.tgz_ioredis@4.28.2
-=======
   '@rush-temp/substrate-processor': file:projects/substrate-processor.tgz_ioredis@4.28.3+pg@8.7.1
   '@rush-temp/substrate-typegen': file:projects/substrate-typegen.tgz
   '@rush-temp/typeorm-config': file:projects/typeorm-config.tgz_ioredis@4.28.3+pg@8.7.1
->>>>>>> 0d24905e
   '@rush-temp/types-test': file:projects/types-test.tgz
   '@rush-temp/util': file:projects/util.tgz
   '@rush-temp/workspace': file:projects/workspace.tgz
   '@subsquid/graphiql-console': 0.2.0
+  '@types/bn.js': 4.11.6
+  '@types/debug': 4.1.7
   '@types/express': 4.17.13
+  '@types/figlet': 1.5.4
   '@types/inflected': 1.1.29
-<<<<<<< HEAD
-  '@types/ioredis': 4.28.5
-  '@types/mocha': 9.0.0
-  '@types/node': 16.11.17
-=======
   '@types/ioredis': 4.28.7
   '@types/lodash': 4.14.178
   '@types/mocha': 9.1.0
   '@types/node': 16.11.22
->>>>>>> 0d24905e
   '@types/node-fetch': 2.5.12
   '@types/pg': 8.6.4
   '@types/semver': 7.3.9
+  '@types/shortid': 0.0.29
   '@types/stoppable': 1.1.1
   '@types/websocket': 1.0.5
   ajv: 8.9.0
@@ -187,37 +153,28 @@
   apollo-server-express: 3.6.2_express@4.17.2+graphql@15.8.0
   base-x: 3.0.9
   blake2b: 2.1.4
-<<<<<<< HEAD
-  camelcase: 6.2.1
-=======
   bn.js: 4.12.0
   camelcase: 6.3.0
->>>>>>> 0d24905e
   chalk: 4.1.2
   class-validator: 0.13.2
   cli-select: 1.1.2
   cli-ux: 5.6.7
   commander: 8.3.0
+  debug: 4.3.3
+  delay: 5.0.0
   dotenv: 10.0.0
   dotenv-cli: 4.1.1
+  envalid: 7.2.2
   expect: 27.4.6
   express: 4.17.2
-<<<<<<< HEAD
-  fast-check: 2.20.0
-=======
   fast-check: 2.21.0
   figlet: 1.5.2
->>>>>>> 0d24905e
   graphql: 15.8.0
   graphql-parse-resolve-info: 4.12.0_graphql@15.8.0
   inflected: 2.1.0
   ioredis: 4.28.3
   jsonc-parser: 3.0.0
   latest-version: 5.1.0
-<<<<<<< HEAD
-  mocha: 9.1.3
-  oclif: 2.1.0
-=======
   lodash: 4.17.21
   mocha: 9.2.0
   node-fetch: 2.6.7
@@ -228,23 +185,17 @@
   p-timeout: 4.1.0
   p-wait-for: 3.2.0
   pg: 8.7.1
->>>>>>> 0d24905e
   pgtools: 0.3.2
-  postgres-migrations: 5.3.0
   prom-client: 14.0.1
   query-string: 7.1.0
   semver: 7.3.5
+  shortid: 2.2.16
   simple-git: 2.48.0
   stoppable: 1.1.0
   type-fest: 2.11.1
   type-graphql: 1.2.0-rc.1_aea24acf06b899fbc466d3b3b949c72d
-<<<<<<< HEAD
-  typeorm: 0.2.41_ioredis@4.28.2
-  typescript: 4.5.4
-=======
   typeorm: 0.2.41_ioredis@4.28.3+pg@8.7.1
   typescript: 4.5.5
->>>>>>> 0d24905e
   websocket: 1.0.34
 
 packages:
@@ -393,25 +344,8 @@
     resolution: {integrity: sha512-GaHYm+c0O9MjZRu0ongGBRbinu8gVAMd2UZjji6jVmqKtZluZnptXGWhz1E8j8D2HJ3f/yMxKAUC0b+57wncIw==}
     dev: false
 
-<<<<<<< HEAD
-  /@mrmlnc/readdir-enhanced/2.2.1:
-    resolution: {integrity: sha512-bPHp6Ji8b41szTOcaP63VlnbbO5Ny6dwAATtY6JTjh5N2OLrb5Qk/Th5cRkRQhkWCt+EJsYrNB0MiL+Gpn6e3g==}
-    engines: {node: '>=4'}
-    dependencies:
-      call-me-maybe: 1.0.1
-      glob-to-regexp: 0.3.0
-    dev: false
-
-  /@noble/hashes/0.4.1:
-    resolution: {integrity: sha512-Qxy9mZoDf5SyFrQ8hpWHeMZ2Scmb9BAz/lt23sKdr/QHnACW9dD6S+/WVJHd3R/BPoNHcUYWXoXXe74cxSEYoA==}
-    dev: false
-
-  /@noble/hashes/0.4.5:
-    resolution: {integrity: sha512-oK/2b9gHb1CfiFwpPHQs010WgROn4ioilT7TFwxMVwuDaXEJP3QPhyedYbOpgM4JDBgT9n5gaispBQlkaAgT6g==}
-=======
   /@noble/hashes/0.5.7:
     resolution: {integrity: sha512-R9PPYv7TqoYi+enikzZvwRQesGTxR0+jwqzZJGL0uNcf2NFL+lt/uvCCewtXXmr6jWBxiMuNjBfJwKv9UJaCng==}
->>>>>>> 0d24905e
     dev: false
 
   /@noble/secp256k1/1.3.4:
@@ -956,20 +890,8 @@
       '@polkadot/util-crypto': 8.3.3
     dev: false
 
-<<<<<<< HEAD
-  /@polkadot/networks/8.1.2:
-    resolution: {integrity: sha512-OPjEjEdlErZW0dv1WNIEAaOja8g2ynscwM4pQbVWzbpACuM1xziPgfDF74M0R8fMOxr5EJOVbKsvOSBytw+TDg==}
-    engines: {node: '>=14.0.0'}
-    dependencies:
-      '@babel/runtime': 7.16.5
-    dev: false
-
-  /@polkadot/networks/8.2.2:
-    resolution: {integrity: sha512-PshHrf5wBXib63l03YISnHMf5/fS1/Jv2rEN58EgYy9VK87HBXjT7qQ1Ea/d1cFI2EmfEDvhFsP+u3i6AlejQQ==}
-=======
   /@polkadot/networks/8.3.3:
     resolution: {integrity: sha512-yj0DMqmzRZbvgaoZztV3/RPgYJjBhT17Dhu+FX/LUJzVbAF/RfjkzNsJT4Ta4kLDxQMYZq1avUac0ia2j9NcNw==}
->>>>>>> 0d24905e
     engines: {node: '>=14.0.0'}
     dependencies:
       '@babel/runtime': 7.16.7
@@ -1026,32 +948,8 @@
       rxjs: 7.4.0
     dev: false
 
-<<<<<<< HEAD
-  /@polkadot/util-crypto/8.1.2:
-    resolution: {integrity: sha512-sqyz4zLyBleBmoaNkGaAQsNXVktqmHJ3XiuYgt9KJ7hIZjP7wjJMLZWzyOKVaL1w5/hUNTRzVuTGiA8GD62ByA==}
-    engines: {node: '>=14.0.0'}
-    dependencies:
-      '@babel/runtime': 7.16.5
-      '@noble/hashes': 0.4.1
-      '@noble/secp256k1': 1.3.4
-      '@polkadot/networks': 8.1.2
-      '@polkadot/util': 8.1.2
-      '@polkadot/wasm-crypto': 4.5.1_5c8f6d0bc2ef252e2063afa557e15e5a
-      '@polkadot/x-bigint': 8.1.2
-      '@polkadot/x-noble-hashes': 8.1.2
-      '@polkadot/x-noble-secp256k1': 8.1.2
-      '@polkadot/x-randomvalues': 8.1.2
-      ed2curve: 0.3.0
-      micro-base: 0.9.0
-      tweetnacl: 1.0.3
-    dev: false
-
-  /@polkadot/util-crypto/8.2.2:
-    resolution: {integrity: sha512-bKFE6j1q2Dnz1o1QFvhX2QzkMLi9QHU4a5T7+El5J7OsOxGqssMAVHAmB+YoAuSLqPSQBmZa9CN23IiuJnfsbw==}
-=======
   /@polkadot/util-crypto/8.3.3:
     resolution: {integrity: sha512-kXaT2VTEbJq1wNiV0Dz5qJuVWy7pK+x1QLcyWC+6OFERYO+BCp1Y2bTOcLUeF/gyyR/ZaRMMdTyu0ZbHrwH0xg==}
->>>>>>> 0d24905e
     engines: {node: '>=14.0.0'}
     dependencies:
       '@babel/runtime': 7.16.7
@@ -1067,27 +965,8 @@
       tweetnacl: 1.0.3
     dev: false
 
-<<<<<<< HEAD
-  /@polkadot/util/8.1.2:
-    resolution: {integrity: sha512-s1Q6J7I2sxDdk8S9SA1wVSMRUN+6YGpAUehl1zE/VKtHUzxtZfX/M7dmZgNpARi8kmk7/0J61ZuIaFb0Cq81jw==}
-    engines: {node: '>=14.0.0'}
-    dependencies:
-      '@babel/runtime': 7.16.5
-      '@polkadot/x-bigint': 8.1.2
-      '@polkadot/x-global': 8.1.2
-      '@polkadot/x-textdecoder': 8.1.2
-      '@polkadot/x-textencoder': 8.1.2
-      '@types/bn.js': 4.11.6
-      bn.js: 4.12.0
-      ip-regex: 4.3.0
-    dev: false
-
-  /@polkadot/util/8.2.2:
-    resolution: {integrity: sha512-tiHe0rcQvofd3vUVCRmvfULAv9yBG7s/huv1ZLVY/JGT1JBDonc1HWU3Vdb5MvWpx2R+HHv19ORHyD/LiROE9A==}
-=======
   /@polkadot/util/8.3.3:
     resolution: {integrity: sha512-8u1NShSHrCFeFvxWL8WAyRN8y1/iPvijqYCDeeHziBxCNBrL3VKDc9GNF11skeay/EKQiCHBSBeAYyyQOpLebA==}
->>>>>>> 0d24905e
     engines: {node: '>=14.0.0'}
     dependencies:
       '@babel/runtime': 7.16.7
@@ -1128,35 +1007,8 @@
       '@polkadot/x-randomvalues': 8.3.3
     dev: false
 
-<<<<<<< HEAD
-  /@polkadot/wasm-crypto/4.5.1_5c8f6d0bc2ef252e2063afa557e15e5a:
-    resolution: {integrity: sha512-Cr21ais3Kq3aedIHZ3J1tjgeD/+K8FCiwEawr0oRywNBSJR8wyuZMePs4swR/6xm8wbBkpqoBVHz/UQHqqQJmA==}
-    engines: {node: '>=14.0.0'}
-    peerDependencies:
-      '@polkadot/util': '*'
-      '@polkadot/x-randomvalues': '*'
-    dependencies:
-      '@babel/runtime': 7.16.5
-      '@polkadot/util': 8.1.2
-      '@polkadot/wasm-crypto-asmjs': 4.5.1
-      '@polkadot/wasm-crypto-wasm': 4.5.1
-      '@polkadot/x-randomvalues': 8.1.2
-    dev: false
-
-  /@polkadot/x-bigint/8.1.2:
-    resolution: {integrity: sha512-MI9D/gXQQLqrdp66InZtkGDa+FYsrc+Dq0DzsRkGRE0hjX75C7OretNLm7zMG7IQYjiuBQkH8tnTE7I8k/KwDw==}
-    engines: {node: '>=14.0.0'}
-    dependencies:
-      '@babel/runtime': 7.16.5
-      '@polkadot/x-global': 8.1.2
-    dev: false
-
-  /@polkadot/x-bigint/8.2.2:
-    resolution: {integrity: sha512-fX3o3FhfQNxdpA5PV4L9PrjjSKG2ZmfFOfv3TrKwsDNtZMktDDcpmW3up53LJ53FszB/WHH6WwKsehmcqAYDIw==}
-=======
   /@polkadot/x-bigint/8.3.3:
     resolution: {integrity: sha512-2CT25f0zN/uhch3KpM38jtQfFJ1zJCNT41exg49ztsOvm4f6l+6hW91NLhNAZ313B/c6Z4Lm3DalsjAOdBZ8Nw==}
->>>>>>> 0d24905e
     engines: {node: '>=14.0.0'}
     dependencies:
       '@babel/runtime': 7.16.7
@@ -1173,16 +1025,6 @@
       node-fetch: 2.6.7
     transitivePeerDependencies:
       - encoding
-<<<<<<< HEAD
-    dev: false
-
-  /@polkadot/x-global/8.1.2:
-    resolution: {integrity: sha512-prHFu2okMOrOvF4JtCjuHZ742yqim2ip6SuZqSEHrkbQPewXYquC51nXkscJygheTpQgrNt3dBuk5Y8jFWjUHg==}
-    engines: {node: '>=14.0.0'}
-    dependencies:
-      '@babel/runtime': 7.16.5
-=======
->>>>>>> 0d24905e
     dev: false
 
   /@polkadot/x-global/8.2.2:
@@ -1192,76 +1034,23 @@
       '@babel/runtime': 7.16.7
     dev: false
 
-<<<<<<< HEAD
-  /@polkadot/x-noble-hashes/8.1.2:
-    resolution: {integrity: sha512-Vj0d2ueyFgPnc4SrPP8oEQlp++DDHXMhNlSi7vupWBoehXoKnDpIb7UjZcL78lg+dF8U3/2iSb6DgfHS0lAK5w==}
-    engines: {node: '>=14.0.0'}
-    dependencies:
-      '@babel/runtime': 7.16.5
-    dev: false
-
-  /@polkadot/x-noble-secp256k1/8.1.2:
-    resolution: {integrity: sha512-6fSXJDmEHxWmNQ55tnZTx6xbH1sFgCjJLxyIwLcqJuH9rgaNALloWbGvcG8C3NVbqh3REQRSC20vfabqVjrCpQ==}
-    engines: {node: '>=14.0.0'}
-    dependencies:
-      '@babel/runtime': 7.16.5
-    dev: false
-
-  /@polkadot/x-randomvalues/8.1.2:
-    resolution: {integrity: sha512-hYTGMLXIpAKRiEPcguv0e+ZXIfqUxl8TJQ8qItB/PxE58s1Xa9F+0lAuSCCAzfuJFBn6Qzr3nBkuGx+T/cTz9w==}
-    engines: {node: '>=14.0.0'}
-    dependencies:
-      '@babel/runtime': 7.16.5
-      '@polkadot/x-global': 8.1.2
-    dev: false
-
-  /@polkadot/x-randomvalues/8.2.2:
-    resolution: {integrity: sha512-v3dx0xvWHd5t6e41Fte63WFX/t1Fu9ug3tOr/QE6yMFrDSeDW9TzFJKklakc0tXryqW0cL4qZzUdSvguGC2TPA==}
-=======
   /@polkadot/x-global/8.3.3:
     resolution: {integrity: sha512-7DWjcNhTDIpYNiQmLq56o6xYOONr0i6WXdoPUxYrToxZWeWyj/FWaYMfttedLydABPcy87lmvIy8ECp7qCcnyw==}
->>>>>>> 0d24905e
     engines: {node: '>=14.0.0'}
     dependencies:
       '@babel/runtime': 7.16.7
     dev: false
 
-<<<<<<< HEAD
-  /@polkadot/x-textdecoder/8.1.2:
-    resolution: {integrity: sha512-NuQepvIqEIeWPMdGry/ReJAEtXwWRt0qrX0xwYIoY7V1rR8vDVX66Q5YtG/i7/JLBydgabXA1GCj5k4sRpwakA==}
-    engines: {node: '>=14.0.0'}
-    dependencies:
-      '@babel/runtime': 7.16.5
-      '@polkadot/x-global': 8.1.2
-    dev: false
-
-  /@polkadot/x-textdecoder/8.2.2:
-    resolution: {integrity: sha512-HQ/pSl4FREnxK0V7nvEdTwI08Erh6KPLwHZ0rSfUJKVDZ+NwfeW4BW/8xCEJOQIRB948Dqerl0XjEn4xCA+OPg==}
-=======
   /@polkadot/x-randomvalues/8.3.3:
     resolution: {integrity: sha512-yxM6GWQholf+vY4dHxKVwtJwDzNUz4UJlL/iN3PA0cuhQ37gxmtJugnNAllcFd8LDNXEN47Ky6Ifw1OHHmZaVw==}
->>>>>>> 0d24905e
     engines: {node: '>=14.0.0'}
     dependencies:
       '@babel/runtime': 7.16.7
       '@polkadot/x-global': 8.3.3
     dev: false
 
-<<<<<<< HEAD
-  /@polkadot/x-textencoder/8.1.2:
-    resolution: {integrity: sha512-8m+RvtxPEd4/vfHWuhTQyE/RbjN3NTbbrTQ0SMAPRM04NGauKXJOVA5A7WBJYJsj6bDlSaWSavOMJSzO5NKE8w==}
-    engines: {node: '>=14.0.0'}
-    dependencies:
-      '@babel/runtime': 7.16.5
-      '@polkadot/x-global': 8.1.2
-    dev: false
-
-  /@polkadot/x-textencoder/8.2.2:
-    resolution: {integrity: sha512-ZAOwYi/y1wRYb3WoWZMDfYPrmbPSasog2uknt8p9u2WELrrfj4zF/fRnSuMjLUNtvJuKSzj4LUCKHwTY+peSrQ==}
-=======
   /@polkadot/x-textdecoder/8.3.3:
     resolution: {integrity: sha512-oEvFJv/F+fQ336ciRuJJgJFtfyOX6a2Nyr/5GCkiSQjkEIdnBUuO49yXpHNmQsNI0WndLWIEitiVVa9KuDslYw==}
->>>>>>> 0d24905e
     engines: {node: '>=14.0.0'}
     dependencies:
       '@babel/runtime': 7.16.7
@@ -1342,19 +1131,6 @@
     resolution: {integrity: sha512-Wh2Oxi9JkK79Y728yDEeY7JelcY1cGiQTbzVIRMFLT2tjkkoQ69goAGXdh9QmM/ANAVrHQkBUNJOLd5oAg//oQ==}
     dev: false
 
-  /@subsquid/scale-codec/0.2.2:
-    resolution: {integrity: sha512-2VdV2Dw999uxyoXMzcYhbVi0XFMMmQZtWR4mch1kOcpPW9djNCn6Av+z1+UGQ+ISpI/1C/VO1O7fHw6quGpLBQ==}
-    dependencies:
-      '@subsquid/ss58-codec': 0.0.2
-    dev: false
-
-  /@subsquid/ss58-codec/0.0.2:
-    resolution: {integrity: sha512-M6Q1ZthEIOAppuFzI/ZEfc32JfA1euOev9wjl+bz7J+4CaSiyfE52amzUowfdy3rHT7m6A2GLRgXDS6tbpLKnw==}
-    dependencies:
-      base-x: 3.0.9
-      blake2b: 2.1.4
-    dev: false
-
   /@szmarczak/http-timer/1.1.2:
     resolution: {integrity: sha512-XIB2XbzHTN6ieIjfIMV9hlVcfPU26s2vafYWQcZHWXHOxiaRZYEDKEwdl129Zyg50+foYV2jCgtrqSA6qNuNSA==}
     engines: {node: '>=6'}
@@ -1405,10 +1181,6 @@
     resolution: {integrity: sha512-vt+kDhq/M2ayberEtJcIN/hxXy1Pk+59g2FV/ZQceeaTyCtCucjL2Q7FXlFjtWn4n15KCr1NE2lNNFhp0lEThw==}
     dev: false
 
-<<<<<<< HEAD
-  /@types/express-serve-static-core/4.17.24:
-    resolution: {integrity: sha512-3UJuW+Qxhzwjq3xhwXm2onQcFHn76frIYVbTu+kn24LFxI+dEhdfISDFovPB8VpEgW8oQCTpRuCe+0zJxB7NEA==}
-=======
   /@types/debug/4.1.7:
     resolution: {integrity: sha512-9AonUzyTjXXhEOa0DnqpzZi6VHlqKMswga9EXjpXnnqxwLtdvPPtlO8evrI5D9S6asFRCQ6v+wpiUKbw+vKqyg==}
     dependencies:
@@ -1417,7 +1189,6 @@
 
   /@types/express-serve-static-core/4.17.26:
     resolution: {integrity: sha512-zeu3tpouA043RHxW0gzRxwCHchMgftE8GArRsvYT0ByDMbn19olQHx5jLue0LxWY6iYtXb7rXmuVtSkhy9YZvQ==}
->>>>>>> 0d24905e
     dependencies:
       '@types/node': 16.11.22
       '@types/qs': 6.9.7
@@ -1441,6 +1212,10 @@
       '@types/serve-static': 1.13.10
     dev: false
 
+  /@types/figlet/1.5.4:
+    resolution: {integrity: sha512-cskPTju7glYgzvkJy/hftqw7Fen3fsd0yrPOqcbBLJu+YdDQuA438akS1g+2XVKGzsQOnXGV2I9ePv6xUBnKMQ==}
+    dev: false
+
   /@types/glob/7.2.0:
     resolution: {integrity: sha512-ZUxbzKl0IfJILTS6t7ip5fQQM/J3TJYubDm3nMbgubNNYS62eXeUpoLUC8/7fJNiFYHTrGPQn7hspDUzIHX3UA==}
     dependencies:
@@ -1474,6 +1249,10 @@
       '@types/istanbul-lib-report': 3.0.0
     dev: false
 
+  /@types/lodash/4.14.178:
+    resolution: {integrity: sha512-0d5Wd09ItQWH1qFbEyQ7oTQ3GZrMfth5JkbN3EvTKLXcHLRDSXeLnlvlOn0wvxVIwK5o2M8JzP/OWz7T3NRsbw==}
+    dev: false
+
   /@types/long/4.0.1:
     resolution: {integrity: sha512-5tXH6Bx/kNGd3MgffdmP4dy2Z+G4eaXw0SE81Tq3BNadtnMR5/ySMzX4SLEzHJzSmPNn4HIdpQsBvXMUykr58w==}
     dev: false
@@ -1490,8 +1269,6 @@
     resolution: {integrity: sha512-scN0hAWyLVAvLR9AyW7HoFF5sJZglyBsbPuHO4fv7JRvfmPBMfp1ozWqOf/e4wwPNxezBZXRfWzMb6iFLgEVRA==}
     dev: false
 
-<<<<<<< HEAD
-=======
   /@types/mocha/9.1.0:
     resolution: {integrity: sha512-QCWHkbMv4Y5U9oW10Uxbr45qMMSzl4OzijsozynUAgx3kEHUdXB00udx2dWDQ7f2TU2a2uuiFaRZjCe3unPpeg==}
     dev: false
@@ -1500,7 +1277,6 @@
     resolution: {integrity: sha512-iiUgKzV9AuaEkZqkOLDIvlQiL6ltuZd9tGcW3gwpnX8JbuiuhFlEGmmFXEXkN50Cvq7Os88IY2v0dkDqXYWVgA==}
     dev: false
 
->>>>>>> 0d24905e
   /@types/node-fetch/2.5.12:
     resolution: {integrity: sha512-MKgC4dlq4kKNa/mYrwpKfzQMB5X3ee5U6fSprkKpToBqBmX4nFZL9cW5jl6sWn+xpRJ7ypWh2yyqqr8UUCstSw==}
     dependencies:
@@ -1536,6 +1312,10 @@
     resolution: {integrity: sha512-EEhsLsD6UsDM1yFhAvy0Cjr6VwmpMWqFBCb9w07wVugF7w9nfajxLuVmngTIpgS6svCnm6Vaw+MZhoDCKnOfsw==}
     dev: false
 
+  /@types/retry/0.12.1:
+    resolution: {integrity: sha512-xoDlM2S4ortawSWORYqsdU+2rxdh4LRW9ytc3zmT37RIKQh6IHyKwwtKhKis9ah8ol07DCkZxPt8BBvPjC6v4g==}
+    dev: false
+
   /@types/semver/7.3.9:
     resolution: {integrity: sha512-L/TMpyURfBkf+o/526Zb6kd/tchUP3iBDEPjqjb+U2MAJhVRxxrmr2fwpe08E7QsV7YLcpq0tUaQ9O9x97ZIxQ==}
     dev: false
@@ -1545,6 +1325,10 @@
     dependencies:
       '@types/mime': 1.3.2
       '@types/node': 16.11.22
+    dev: false
+
+  /@types/shortid/0.0.29:
+    resolution: {integrity: sha1-gJPuBBam4r8qpjOBCRFLP7/6Dps=}
     dev: false
 
   /@types/stack-utils/2.0.1:
@@ -1599,10 +1383,6 @@
       negotiator: 0.6.2
     dev: false
 
-<<<<<<< HEAD
-  /ajv/8.8.2:
-    resolution: {integrity: sha512-x9VuX+R/jcFj1DHo/fCp99esgGDWiHENrKxaCENuCxpoMCmAt/COCGVDwA7kleEpEzJjDnvh3yGoOuLu0Dtllw==}
-=======
   /agent-base/6.0.2:
     resolution: {integrity: sha512-RZNwNclF7+MS/8bDg70amg32dyeZGZxiDuQmZxKLAlQjr3jGyLx+4Kkk58UO7D2QdgFIQCovuSuZESne6RG6XQ==}
     engines: {node: '>= 6.0.0'}
@@ -1633,7 +1413,6 @@
 
   /ajv/8.9.0:
     resolution: {integrity: sha512-qOKJyNj/h+OWx7s5DePL6Zu1KeM9jPZhwBqs+7DzP6bGOvqzVCSf0xueYmVuaC/oQ/VtS2zLMLHdQFbkka+XDQ==}
->>>>>>> 0d24905e
     dependencies:
       fast-deep-equal: 3.1.3
       json-schema-traverse: 1.0.0
@@ -2210,6 +1989,11 @@
     dependencies:
       libphonenumber-js: 1.9.44
       validator: 13.7.0
+    dev: false
+
+  /clean-stack/2.2.0:
+    resolution: {integrity: sha512-4diC9HaTE+KRAMWhDhrGOECgWZxoevMc5TlkObMqNSsVU62PYzXZ/SMTjzyGAFF1YusgxGcSWTEXBhp0CPwQ1A==}
+    engines: {node: '>=6'}
     dev: false
 
   /clean-stack/3.0.1:
@@ -2662,6 +2446,11 @@
     resolution: {integrity: sha512-0ISdNousHvZT2EiFlZeZAHBUvSxmKswVCEf8hW7KWgG4a8MVEu/3Vb6uWYozkjylyCxe0JBIiRB1jV45S70WVQ==}
     dev: false
 
+  /delay/5.0.0:
+    resolution: {integrity: sha512-ReEBKkIfe4ya47wlPYf/gu5ib6yUG0/Aez0JQZQz94kiWtRQvZIQbTiehsnwHvLSWJnQdhVeqYue7Id1dKr0qw==}
+    engines: {node: '>=10'}
+    dev: false
+
   /delayed-stream/1.0.0:
     resolution: {integrity: sha1-3zrhmayt+31ECqrgsp4icrJOxhk=}
     engines: {node: '>=0.4.0'}
@@ -2787,11 +2576,6 @@
       once: 1.4.0
     dev: false
 
-<<<<<<< HEAD
-  /errlop/2.2.0:
-    resolution: {integrity: sha512-e64Qj9+4aZzjzzFpZC7p5kmm/ccCrbLhAJplhsDXQFs87XTsXwOpH4s1Io2s90Tau/8r2j9f4l/thhDevRjzxw==}
-    engines: {node: '>=0.8'}
-=======
   /env-paths/2.2.1:
     resolution: {integrity: sha512-+h1lkLKhZMTYjog1VEpJNG7NZJWcuc2DDk/qsqSTRRCOXiLjeQ1d1/udrUGhqMxUgAlwKNZ0cf2uqan5GLuS2A==}
     engines: {node: '>=6'}
@@ -2806,7 +2590,6 @@
 
   /err-code/2.0.3:
     resolution: {integrity: sha512-2bmlRpNKBxT/CRmPOlyISQpNj+qSeYvcym/uT0Jx2bMOlKLtSy1ZmLuVxSEKKyor/N5yhvp/ZiG1oE3DEYMSFA==}
->>>>>>> 0d24905e
     dev: false
 
   /error-ex/1.3.2:
@@ -3049,6 +2832,11 @@
       reusify: 1.0.4
     dev: false
 
+  /figlet/1.5.2:
+    resolution: {integrity: sha512-WOn21V8AhyE1QqVfPIVxe3tupJacq1xGkPTB4iagT6o+P2cAgEOOwIxMftr4+ZCTI6d551ij9j61DFr0nsP2uQ==}
+    engines: {node: '>= 0.4.0'}
+    dev: false
+
   /figures/3.2.0:
     resolution: {integrity: sha512-yaduQFRKLXYOGgEn6AZau90j3ggSOyiqXU0F9JZfeXYhNa+Jk4X+s45A2zg5jns87GAFa34BBm2kXw4XpNcbdg==}
     engines: {node: '>=8'}
@@ -4231,38 +4019,9 @@
     engines: {node: '>= 0.6'}
     dev: false
 
-<<<<<<< HEAD
-  /micro-base/0.10.0:
-    resolution: {integrity: sha512-huKVznyEDZVO7pcYoVZMBR6prkxzkJSTT96T2tyHY1Wk3Sywcpb7NwxHAwKf/fmfqsdFuY2rDRR3UYkY6Uh9LQ==}
-    dev: false
-
-  /micro-base/0.9.0:
-    resolution: {integrity: sha512-4+tOMKidYT5nQ6/UNmYrGVO5PMcnJdfuR4NC8HK8s2H61B4itOhA9yrsjBdqGV7ecdtej36x3YSIfPLRmPrspg==}
-    deprecated: Switch to @scure/base for audited version of the lib & updates
-    dev: false
-
-  /micromatch/3.1.10:
-    resolution: {integrity: sha512-MWikgl9n9M3w+bpsY3He8L+w9eF9338xRl8IAO5viDizwSzziFEyUzo2xrrloB64ADbTf8uA8vRqqttDTOmccg==}
-    engines: {node: '>=0.10.0'}
-    dependencies:
-      arr-diff: 4.0.0
-      array-unique: 0.3.2
-      braces: 2.3.2
-      define-property: 2.0.2
-      extend-shallow: 3.0.2
-      extglob: 2.0.4
-      fragment-cache: 0.2.1
-      kind-of: 6.0.3
-      nanomatch: 1.2.13
-      object.pick: 1.3.0
-      regex-not: 1.0.2
-      snapdragon: 0.8.2
-      to-regex: 3.0.2
-=======
   /micro-base/0.10.2:
     resolution: {integrity: sha512-lqqJrT7lfJtDmmiQ4zRLZuIJBk96t0RAc5pCrrWpL9zDeH5i/SUL85mku9HqzTI/OCZ8EQ3aicbMW+eK5Nyu5w==}
     deprecated: Switch to @scure/base for audited version of the lib & updates
->>>>>>> 0d24905e
     dev: false
 
   /micromatch/4.0.4:
@@ -4492,6 +4251,10 @@
     resolution: {integrity: sha512-7vO7n28+aYO4J+8w96AzhmU8G+Y/xpPDJz/se19ICsqj/momRbb9mh9ZUtkoJ5X3nTnPdhEJyc0qnM6yAsHBaA==}
     dev: false
 
+  /nanoid/2.1.11:
+    resolution: {integrity: sha512-s/snB+WGm6uwi0WjsZdaVcuf3KJXlfGl2LcxgwkEwJF0D/BWzVWAZW/XY4bFaiR7s0Jk3FPvlnepg1H1b1UwlA==}
+    dev: false
+
   /nanoid/3.1.25:
     resolution: {integrity: sha512-rdwtIXaXCLFAQbnfqDRnI6jaRHp9fTcYBjtFKE8eezcZ7LuLjhUaQGNeMXf1HmRoCH32CLz6XwX0TtxEOS/A3Q==}
     engines: {node: ^10 || ^12 || ^13.7 || ^14 || >=15.0.1}
@@ -4806,6 +4569,11 @@
     engines: {node: '>=4'}
     dev: false
 
+  /p-forever/2.1.0:
+    resolution: {integrity: sha512-kqZrNBsD8fUPCpZLYJoHTiONQVrdkA2nKwSsTfIr5h7P8jGpSy+Vzkxu6nVcZcz3c/rSx/Ys3AACd/BkMKvqbw==}
+    engines: {node: '>=8'}
+    dev: false
+
   /p-limit/2.3.0:
     resolution: {integrity: sha512-//88mFWSJx8lxCzwdAABTJL2MyWB12+eIY7MDL2SqLmAkeKU9qxRvWuSyTjm3FUmpBEMuFfckAIqEaVGUDxb6w==}
     engines: {node: '>=6'}
@@ -4839,11 +4607,6 @@
     engines: {node: '>=6'}
     dev: false
 
-<<<<<<< HEAD
-  /p-timeout/1.2.1:
-    resolution: {integrity: sha1-XrOzU7f86Z8QGhA4iAuwVOu+o4Y=}
-    engines: {node: '>=4'}
-=======
   /p-map/4.0.0:
     resolution: {integrity: sha512-/bjOqmgETBYB5BoEeGVea8dmvHb2m9GLy1E9W43yeyfP6QQCZGFNa+XRceJEuDB6zqr+gKpIAmlLebMpykw/MQ==}
     engines: {node: '>=10'}
@@ -4877,13 +4640,10 @@
   /p-timeout/3.2.0:
     resolution: {integrity: sha512-rhIwUycgwwKcP9yTOOFK/AKsAopjjCakVqLHePO3CC6Mir1Z99xT+R63jZxAT5lFZLa2inS5h+ZS2GvR99/FBg==}
     engines: {node: '>=8'}
->>>>>>> 0d24905e
     dependencies:
       p-finally: 1.0.0
     dev: false
 
-<<<<<<< HEAD
-=======
   /p-timeout/4.1.0:
     resolution: {integrity: sha512-+/wmHtzJuWii1sXn3HCuH/FTwGhrp4tmJTxSKJbfS+vkipci6osxXM5mY0jUiRzWKMTgUT8l7HFbeSwZAynqHw==}
     engines: {node: '>=10'}
@@ -4899,10 +4659,16 @@
       - supports-color
     dev: false
 
->>>>>>> 0d24905e
   /p-try/2.2.0:
     resolution: {integrity: sha512-R4nPAVTAU0B9D35/Gk3uJf/7XYbQcyohSKdvAxIRSNghFl4e71hVoGnBNQz9cWaXxO2I10KTC+3jMdvvoKw6dQ==}
     engines: {node: '>=6'}
+    dev: false
+
+  /p-wait-for/3.2.0:
+    resolution: {integrity: sha512-wpgERjNkLrBiFmkMEjuZJEWKKDrNfHCKA1OhyN1wg1FrLkULbviEy6py1AyJUgZ72YWFbZ38FIpnqvVqAlDUwA==}
+    engines: {node: '>=8'}
+    dependencies:
+      p-timeout: 3.2.0
     dev: false
 
   /package-json/6.5.0:
@@ -5184,22 +4950,6 @@
       xtend: 4.0.2
     dev: false
 
-<<<<<<< HEAD
-  /postgres-migrations/5.3.0:
-    resolution: {integrity: sha512-gnTHWJZVWbW8T3mXIxJm1JRU853TqBVWkhgfsTJr7zqT3VexjRmJj9kNi96rVhfTezDU4FVW6pf701kLOZiKIA==}
-    engines: {node: '>10.17.0'}
-    hasBin: true
-    dependencies:
-      pg: 8.7.1
-      sql-template-strings: 2.2.2
-    transitivePeerDependencies:
-      - pg-native
-    dev: false
-
-  /prepend-http/1.0.4:
-    resolution: {integrity: sha1-1PRWKwzjaW5BrFLQ4ALlemNdxtw=}
-    engines: {node: '>=0.10.0'}
-=======
   /preferred-pm/3.0.3:
     resolution: {integrity: sha512-+wZgbxNES/KlJs9q40F/1sfOd/j7f1O9JaHcW5Dsn3aUUOZg3L2bjpVUcKV2jvtElYfoTuQiNeMfQJ4kwUAhCQ==}
     engines: {node: '>=10'}
@@ -5208,7 +4958,6 @@
       find-yarn-workspace-root2: 1.2.16
       path-exists: 4.0.0
       which-pm: 2.0.0
->>>>>>> 0d24905e
     dev: false
 
   /prepend-http/2.0.0:
@@ -5745,6 +5494,12 @@
       rechoir: 0.6.2
     dev: false
 
+  /shortid/2.2.16:
+    resolution: {integrity: sha512-Ugt+GIZqvGXCIItnsL+lvFJOiN7RYqlGy7QE41O3YC1xbNSeDGIRO7xg2JJXIAj1cAGnOeC1r7/T9pgrtQbv4g==}
+    dependencies:
+      nanoid: 2.1.11
+    dev: false
+
   /signal-exit/3.0.6:
     resolution: {integrity: sha512-sDl4qMFpijcGw22U5w63KmD3cZJfBuFlVNbVMKje2keoKML7X2UzWbc4XrmEbDwg0NXJc3yv4/ox7b+JWb57kQ==}
     dev: false
@@ -5836,17 +5591,11 @@
     resolution: {integrity: sha1-BOaSb2YolTVPPdAVIDYzuFcpfiw=}
     dev: false
 
-<<<<<<< HEAD
-  /sql-template-strings/2.2.2:
-    resolution: {integrity: sha1-PxFQiiWt384hejBCqdMAwxk7lv8=}
-    engines: {node: '>=4.0.0'}
-=======
   /ssri/8.0.1:
     resolution: {integrity: sha512-97qShzy1AiyxvPNIkLWoGua7xoQzzPjQ0HAH4B0rWKo7SZ6USuPcrUiAFrws0UH8RrbWmgq3LMTObhPIHbbBeQ==}
     engines: {node: '>= 8'}
     dependencies:
       minipass: 3.1.6
->>>>>>> 0d24905e
     dev: false
 
   /stack-utils/2.0.5:
@@ -6226,8 +5975,11 @@
       is-typedarray: 1.0.0
     dev: false
 
-<<<<<<< HEAD
-  /typeorm/0.2.41_ioredis@4.28.2:
+  /typedarray-to-buffer/4.0.0:
+    resolution: {integrity: sha512-6dOYeZfS3O9RtRD1caom0sMxgK59b27+IwoNy8RDPsmslSGOyU+mpTamlaIW7aNKi90ZQZ9DFaZL3YRoiSCULQ==}
+    dev: false
+
+  /typeorm/0.2.41_ioredis@4.28.3+pg@8.7.1:
     resolution: {integrity: sha512-/d8CLJJxKPgsnrZWiMyPI0rz2MFZnBQrnQ5XP3Vu3mswv2WPexb58QM6BEtmRmlTMYN5KFWUz8SKluze+wS9xw==}
     hasBin: true
     peerDependencies:
@@ -6286,85 +6038,6 @@
       debug: 4.3.3
       dotenv: 8.6.0
       glob: 7.2.0
-      ioredis: 4.28.2
-      js-yaml: 4.1.0
-      mkdirp: 1.0.4
-      reflect-metadata: 0.1.13
-      sha.js: 2.4.11
-      tslib: 2.3.1
-      xml2js: 0.4.23
-      yargs: 17.3.0
-      zen-observable-ts: 1.1.0
-    transitivePeerDependencies:
-      - supports-color
-    dev: false
-
-  /typeorm/0.2.41_ioredis@4.28.2+pg@8.7.1:
-=======
-  /typedarray-to-buffer/4.0.0:
-    resolution: {integrity: sha512-6dOYeZfS3O9RtRD1caom0sMxgK59b27+IwoNy8RDPsmslSGOyU+mpTamlaIW7aNKi90ZQZ9DFaZL3YRoiSCULQ==}
-    dev: false
-
-  /typeorm/0.2.41_ioredis@4.28.3+pg@8.7.1:
->>>>>>> 0d24905e
-    resolution: {integrity: sha512-/d8CLJJxKPgsnrZWiMyPI0rz2MFZnBQrnQ5XP3Vu3mswv2WPexb58QM6BEtmRmlTMYN5KFWUz8SKluze+wS9xw==}
-    hasBin: true
-    peerDependencies:
-      '@sap/hana-client': '*'
-      better-sqlite3: '*'
-      hdb-pool: '*'
-      ioredis: '*'
-      mongodb: ^3.6.0
-      mssql: '*'
-      mysql2: '*'
-      oracledb: '*'
-      pg: '*'
-      pg-native: '*'
-      pg-query-stream: '*'
-      redis: '*'
-      sql.js: '*'
-      sqlite3: '*'
-      typeorm-aurora-data-api-driver: '*'
-    peerDependenciesMeta:
-      '@sap/hana-client':
-        optional: true
-      better-sqlite3:
-        optional: true
-      hdb-pool:
-        optional: true
-      ioredis:
-        optional: true
-      mongodb:
-        optional: true
-      mssql:
-        optional: true
-      mysql2:
-        optional: true
-      oracledb:
-        optional: true
-      pg:
-        optional: true
-      pg-native:
-        optional: true
-      pg-query-stream:
-        optional: true
-      redis:
-        optional: true
-      sql.js:
-        optional: true
-      sqlite3:
-        optional: true
-      typeorm-aurora-data-api-driver:
-        optional: true
-    dependencies:
-      '@sqltools/formatter': 1.2.3
-      app-root-path: 3.0.0
-      buffer: 6.0.3
-      chalk: 4.1.2
-      cli-highlight: 2.1.11
-      debug: 4.3.3
-      dotenv: 8.6.0
-      glob: 7.2.0
       ioredis: 4.28.3
       js-yaml: 4.1.0
       mkdirp: 1.0.4
@@ -7192,19 +6865,6 @@
       - supports-color
     dev: false
 
-<<<<<<< HEAD
-  file:projects/substrate-archive.tgz:
-    resolution: {integrity: sha512-oDTG6ZeX5S2Y0TMR+gjEX+4L4dHTNVRGM/0s7BDgLTGEVokGEM/AKcoiFvuPigBIjs3Hitcqa0yKa+ABu2JH3A==, tarball: file:projects/substrate-archive.tgz}
-    name: '@rush-temp/substrate-archive'
-    version: 0.0.0
-    dependencies:
-      '@polkadot/util-crypto': 8.1.2
-      '@subsquid/scale-codec': 0.2.2
-      '@types/pg': 8.6.4
-      pg: 8.7.1
-      postgres-migrations: 5.3.0
-    transitivePeerDependencies:
-=======
   file:projects/substrate-archive.tgz_pg@8.7.1:
     resolution: {integrity: sha512-DxKpJpS/0cQyze1YekxZGqlncSEY0CchgXNMHrUhOM8euWBmeDqQDQPCP/iFX7DcrTVfkqx5mV3mobDz2FbELw==, tarball: file:projects/substrate-archive.tgz}
     id: file:projects/substrate-archive.tgz
@@ -7246,8 +6906,13 @@
       - mysql2
       - oracledb
       - pg
->>>>>>> 0d24905e
       - pg-native
+      - pg-query-stream
+      - redis
+      - sql.js
+      - sqlite3
+      - supports-color
+      - typeorm-aurora-data-api-driver
     dev: false
 
   file:projects/substrate-metadata-explorer.tgz:
@@ -7274,34 +6939,19 @@
     dev: false
 
   file:projects/substrate-metadata.tgz:
-<<<<<<< HEAD
-    resolution: {integrity: sha512-SDKffT/CtjGWNL6agkvGXTTaIt8qGnu9jnoZPi4j818keEXrMiIeTafM4VK4chg39hE7QF3P4k8BUKFVZmfvxA==, tarball: file:projects/substrate-metadata.tgz}
-    name: '@rush-temp/substrate-metadata'
-    version: 0.0.0
-    dependencies:
-      '@polkadot/util-crypto': 8.1.2
-      '@types/mocha': 9.0.0
-      '@types/node': 16.11.17
-=======
     resolution: {integrity: sha512-vSQ9DLAPDch0IO7fYrcKraHmsyZfJcfXYzHZnIFs+z2b4qt046Ssau4z6s3nR97kenJsqaudNOlsH8ICW5Qwyg==, tarball: file:projects/substrate-metadata.tgz}
     name: '@rush-temp/substrate-metadata'
     version: 0.0.0
     dependencies:
       '@types/mocha': 9.1.0
       '@types/node': 16.11.22
->>>>>>> 0d24905e
       expect: 27.4.6
       mocha: 9.2.0
       typescript: 4.5.5
     dev: false
 
-<<<<<<< HEAD
-  file:projects/substrate-processor.tgz_ioredis@4.28.2:
-    resolution: {integrity: sha512-7Fs2RVjFKobl+HHbfLl9Q0YtQFa6sgTEKoX9+Zlfu041EhcWTrXenO7WD1KyUmVyozEazooXJtNv1Qq8vb6/NA==, tarball: file:projects/substrate-processor.tgz}
-=======
   file:projects/substrate-processor.tgz_ioredis@4.28.3+pg@8.7.1:
     resolution: {integrity: sha512-vYuDDkC0+UCeMumPF68/TUAe3Pe/7/rhkUj/MJEr9QZfeuT/ZbeI1bAlrIy62hkvgMTHxvGAeeLzTbgJpxhDFQ==, tarball: file:projects/substrate-processor.tgz}
->>>>>>> 0d24905e
     id: file:projects/substrate-processor.tgz
     name: '@rush-temp/substrate-processor'
     version: 0.0.0
@@ -7316,13 +6966,8 @@
       node-fetch: 2.6.7
       prom-client: 14.0.1
       stoppable: 1.1.0
-<<<<<<< HEAD
-      typeorm: 0.2.41_ioredis@4.28.2
-      typescript: 4.5.4
-=======
       typeorm: 0.2.41_ioredis@4.28.3+pg@8.7.1
       typescript: 4.5.5
->>>>>>> 0d24905e
     transitivePeerDependencies:
       - '@sap/hana-client'
       - better-sqlite3
@@ -7354,26 +6999,15 @@
       typescript: 4.5.5
     dev: false
 
-<<<<<<< HEAD
-  file:projects/typeorm-config.tgz_ioredis@4.28.2:
-    resolution: {integrity: sha512-UntC1hRoTXnv/2gHa5Vh4UOfVhdOjEV/UkwDGY9BgKVPMjH+6MlT+ODuBHdW1SiOgnoH+jbvFm/Ur+9YAt1+cQ==, tarball: file:projects/typeorm-config.tgz}
-=======
   file:projects/typeorm-config.tgz_ioredis@4.28.3+pg@8.7.1:
     resolution: {integrity: sha512-o0e63d6dfDmsvgCbKm1rST+LwKEy+57ARwtlKjbRcIhX/PH/scyXMFMaW+Ai7slq/oSSw9Y+qWzfjMz+k606uA==, tarball: file:projects/typeorm-config.tgz}
->>>>>>> 0d24905e
     id: file:projects/typeorm-config.tgz
     name: '@rush-temp/typeorm-config'
     version: 0.0.0
     dependencies:
-<<<<<<< HEAD
-      '@types/node': 16.11.17
-      typeorm: 0.2.41_ioredis@4.28.2
-      typescript: 4.5.4
-=======
       '@types/node': 16.11.22
       typeorm: 0.2.41_ioredis@4.28.3+pg@8.7.1
       typescript: 4.5.5
->>>>>>> 0d24905e
     transitivePeerDependencies:
       - '@sap/hana-client'
       - better-sqlite3
