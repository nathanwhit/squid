--- conflicted
+++ resolved
@@ -21,15 +21,10 @@
   },
   "dependencies": {
     "@subsquid/scale-codec": "^0.4.2",
-<<<<<<< HEAD
-    "@subsquid/substrate-metadata": "^0.8.2",
+    "@subsquid/substrate-metadata": "^0.8.3",
     "@subsquid/util-internal": "^0.0.0",
     "@subsquid/util-internal-code-printer": "^0.0.0",
     "@subsquid/util-naming": "^0.0.0",
-=======
-    "@subsquid/substrate-metadata": "^0.8.3",
-    "@subsquid/util": "^0.0.5",
->>>>>>> 49e3c9e7
     "ajv": "^8.9.0",
     "commander": "^9.0.0"
   },
