import {
    ChainDescription,
    decodeMetadata,
    getChainDescriptionFromMetadata, getOldTypesBundle, isPreV14, OldTypes,
    OldTypesBundle,
    QualifiedName,
    StorageItem,
    Type
} from "@subsquid/substrate-metadata"
import * as eac from "@subsquid/substrate-metadata/lib/events-and-calls"
import {getTypesFromBundle} from "@subsquid/substrate-metadata/lib/old/typesBundle"
import {getStorageItemTypeHash} from "@subsquid/substrate-metadata/lib/storage"
import {assertNotNull, def, last} from "@subsquid/util-internal"
import {OutDir, Output} from "@subsquid/util-internal-code-printer"
import {toCamelCase} from "@subsquid/util-naming"
import {Interfaces} from "./ifs"
import {groupBy, isEmptyVariant, upperCaseFirst} from "./util"


export interface ChainVersion {
    specName: string
    specVersion: number
    blockNumber: number
    blockHash: string
    metadata: string
}


export interface TypegenOptions {
    outDir: string
    chainVersions: ChainVersion[]
    typesBundle?: OldTypesBundle
    events?: string[] | boolean
    calls?: string[] | boolean
    storage?: string[] | boolean
}


export class Typegen {
    static generate(options: TypegenOptions): void {
        new Typegen(options).generate()
    }

    private interfaces = new Map<VersionDescription, Interfaces>()
    private dir: OutDir

    constructor(private options: TypegenOptions) {
        this.dir = new OutDir(options.outDir)
    }

    generate(): void {
        this.dir.del()
        this.generateEnums('events')
        this.generateEnums('calls')
        this.generateStorage()
        this.interfaces.forEach((ifs, v) => {
            if (ifs.isEmpty()) return
            let fileName = toCamelCase(this.getVersionName(v)) + '.ts'
            let file = this.dir.file(fileName)
            ifs.generate(file)
            file.write()
        })
        this.dir.add('support.ts', [__dirname, '../src/support.ts'])
    }

    private generateEnums(kind: 'events' | 'calls'): void {
        let items = this.collectItems(
            this.options[kind],
            chain => Object.entries(chain[kind].definitions).map(([name, def]) => {
                return {name, def, chain}
            }),
            (chain, name) => chain[kind].getHash(name)
        )

        if (items.size == 0) return

        let out = this.dir.file(`${kind}.ts`)
        let fix = kind == 'events' ? 'Event' : 'Call'
        let ctx = kind == 'events' ? 'event' : 'call'
        let names = Array.from(items.keys()).sort()

        out.line(`import assert from 'assert'`)
        out.line(`import {${fix}Context, Result, deprecateLatest} from './support'`)
        let importedInterfaces = this.importInterfaces(out)
        names.forEach(name => {
            let versions = items.get(name)!
            let {def: {pallet, name: unqualifiedName}} = versions[0]
            let className = upperCaseFirst(toCamelCase(`${pallet}_${unqualifiedName}`)) + fix
            out.line()
            out.block(`export class ${className}`, () => {
                out.block(`constructor(private ctx: ${fix}Context)`, () => {
                    out.line(`assert(this.ctx.${ctx}.name === '${name}')`)
                })
                versions.forEach((v, idx) => {
                    let versionName = this.getVersionName(v.chain)
                    let isLatest = versions.length === idx + 1
                    let ifs = this.getInterface(v.chain)
                    let unqualifiedTypeExp: string
                    if (v.def.fields[0]?.name == null) {
                        unqualifiedTypeExp = ifs.makeTuple(v.def.fields.map(f => f.type))
                    } else {
                        unqualifiedTypeExp = `{${v.def.fields.map(f => `${f.name}: ${ifs.use(f.type)}`).join(', ')}}`
                    }
                    let typeExp = this.qualify(importedInterfaces, v.chain, unqualifiedTypeExp)
                    out.line()
                    out.blockComment(v.def.docs)
                    out.block(`get is${versionName}(): boolean`, () => {
                        let hash = v.chain[kind].getHash(name)
                        out.line(`return this.ctx._chain.get${fix}Hash('${name}') === '${hash}'`)
                    })
                    out.line()
                    out.blockComment(v.def.docs)
                    out.block(`get as${versionName}(): ${typeExp}`, () => {
                        out.line(`assert(this.is${versionName})`)
                        out.line(`return this.ctx._chain.decode${fix}(this.ctx.${ctx})`)
                    })
                    if (isLatest) {
                        out.line()
                        out.block(`get isLatest(): boolean`, () => {
                            out.line(`deprecateLatest()`)
                            out.line(`return this.is${versionName}`)
                        })
                        out.line()
                        out.block(`get asLatest(): ${typeExp}`, () => {
                            out.line(`deprecateLatest()`)
                            out.line(`return this.as${versionName}`)
                        })
                    }
                })
            })
        })

        out.write()
    }

    private generateStorage(): void {
        let items = this.collectItems(
            this.options.storage,
            chain => {
                let items: Item<StorageItem>[] = []
                let storage = chain.description.storage
                for (let prefix in storage) {
                    for (let name in storage[prefix]) {
                        items.push({
                            chain,
                            name: prefix + '.' + name,
                            def: storage[prefix][name]
                        })
                    }
                }
                return items
            },
            (chain, name) => {
                let [prefix, itemName] = name.split('.')
                return getStorageItemTypeHash(chain.description.types, chain.description.storage[prefix][itemName])
            }
        )
        if (items.size == 0) return

        let out = this.dir.file('storage.ts')
        let names = Array.from(items.keys()).sort()

        out.line(`import assert from 'assert'`)
        out.line(`import {StorageContext, Result} from './support'`)
        let importedInterfaces = this.importInterfaces(out)
        names.forEach(qualifiedName => {
            let versions = items.get(qualifiedName)!
            let [prefix, name] = qualifiedName.split('.')
            out.line()
            out.block(`export class ${prefix}${name}Storage`, () => {
                out.line(`constructor(private ctx: StorageContext) {}`)
                versions.forEach(v => {
                    let versionName = this.getVersionName(v.chain)
                    let hash = getStorageItemTypeHash(v.chain.description.types, v.def)
                    let ifs = this.getInterface(v.chain)
                    let types = v.def.keys.concat(v.def.value).map(ti => ifs.use(ti))
                    let qualifiedTypes = types.map(texp => this.qualify(importedInterfaces, v.chain, texp))

                    out.line()
                    out.blockComment(v.def.docs)
                    out.block(`get is${versionName}()`, () => {
                        out.line(`return this.ctx._chain.getStorageItemTypeHash('${prefix}', '${name}') === '${hash}'`)
                    })

                    if (isEmptyVariant(v.chain.description.types[v.def.value])) {
                        // Meaning storage item can't hold any value
                        // Let's just silently omit .get method for this case
                    } else {
                        out.line()
                        out.blockComment(v.def.docs)
                        let returnType = qualifiedTypes[qualifiedTypes.length - 1]
                        if (v.def.modifier == 'Optional') {
                            returnType = `${returnType} | undefined`
                        }
                        let keyTypes = qualifiedTypes.slice(0, qualifiedTypes.length - 1)
                        let keyNames = keyTypes.map((type, idx) => {
                            if (qualifiedTypes.length == 2) {
                                return `key`
                            } else {
                                return `key${idx + 1}`
                            }
                        })
<<<<<<< HEAD
                        let args = ['this.ctx.block.hash', `'${prefix}'`, `'${name}'`].concat(keyNames)
                        out.block(`async getAs${versionName}(${keyNames.map((k, idx) => `${k}: ${keyTypes[idx]}`).join(', ')}): Promise<${returnType}>`, () => {
                            out.line(`assert(this.is${versionName})`)
                            out.line(`return this.ctx._chain.getStorage(${args.join(', ')})`)
=======
                        let params = keyNames.map((k, idx) => `${k}: ${keyTypes[idx]}`)
                        let args = ['this.ctx.block.hash', `'${prefix}'`, `'${name}'`]
                        out.block(`async getAsV${v.chain.specVersion}(${params.join(', ')}): Promise<${returnType}>`, () => {
                            out.line(`assert(this.isV${v.chain.specVersion})`)
                            out.line(`return this.ctx._chain.getStorage(${args.concat(keyNames).join(', ')})`)
>>>>>>> 2c904e7b
                        })
                        if (keyNames.length > 0) {
                            out.line()
                            out.block(`async getManyAsV${v.chain.specVersion}(keys: ${keyNames.length > 1 ? `[${params.join(', ')}]` : keyTypes[0]}[]): Promise<(${returnType})[]>`, () => {
                                out.line(`assert(this.isV${v.chain.specVersion})`)
                                let query = keyNames.length > 1 ? 'keys' : 'keys.map(k => [k])'
                                out.line(`return this.ctx._chain.queryStorage(${args.concat(query).join(', ')})`)
                            })
                        }
                    }
                })
                out.line()
                out.blockComment([
                    'Checks whether the storage item is defined for the current chain version.'
                ])
                out.block(`get isExists(): boolean`, () => {
                    out.line(`return this.ctx._chain.getStorageItemTypeHash('${prefix}', '${name}') != null`)
                })
            })
        })

        out.write()
    }

    /**
     * Create a mapping between qualified name and list of unique versions
     */
    private collectItems<T>(
        req: string[] | boolean | undefined,
        extract: (chain: VersionDescription) => Item<T>[],
        hash: (chain: VersionDescription, name: QualifiedName) => string
    ): Map<QualifiedName, Item<T>[]> {
        if (!req) return new Map()
        let requested = Array.isArray(req) ? new Set(req) : undefined
        if (requested?.size === 0) return new Map()

        let list = this.chain().flatMap(chain => extract(chain))
        let items = groupBy(list, i => i.name)

        requested?.forEach(name => {
            if (!items.has(name)) {
                throw new Error(`${name} is not defined by the chain metadata`)
            }
        })

        items.forEach((versions, name) => {
            if (requested == null || requested.has(name)) {
                versions.sort((a, b) => a.chain.blockNumber - b.chain.blockNumber)
                let unique: Item<T>[] = []
                versions.forEach(v => {
                    let prev = unique.length ? unique[unique.length - 1] : undefined
                    if (prev && hash(v.chain, name) === hash(prev.chain, name)) {
                    } else {
                        unique.push(v)
                    }
                })
                items.set(name, unique)
            } else {
                items.delete(name)
            }
        })

        return items
    }

    private getVersionName(v: VersionDescription): string {
        if (this.specNameNotChanged() || last(this.chain()).specName == v.specName) {
            return `V${v.specVersion}`
        } else {
            let isName = toCamelCase(`is-${v.specName}-v${v.specVersion}`)
            return isName.slice(2)
        }
    }

    @def
    private specNameNotChanged(): boolean {
        return new Set(this.chain().map(v => v.specName)).size < 2
    }

    @def
    chain(): VersionDescription[] {
        return this.options.chainVersions.map(v => {
            let metadata = decodeMetadata(v.metadata)
            let oldTypes: OldTypes | undefined
            if (isPreV14(metadata)) {
                let typesBundle = assertNotNull(
                    this.options.typesBundle || getOldTypesBundle(v.specName),
                    `types bundle is required for ${v.specName} chain`
                )
                oldTypes = getTypesFromBundle(typesBundle, v.specVersion)
            }
            let d = getChainDescriptionFromMetadata(metadata, oldTypes)
            return {
                specName: v.specName,
                specVersion: v.specVersion,
                blockNumber: v.blockNumber,
                types: d.types,
                events: new eac.Registry(d.types, d.event),
                calls: new eac.Registry(d.types, d.call),
                description: d
            }
        }).sort((a, b) => a.blockNumber - b.blockNumber)
    }

    getInterface(version: VersionDescription): Interfaces {
        let ifs = this.interfaces.get(version)
        if (ifs) return ifs
        ifs = new Interfaces(version.description)
        this.interfaces.set(version, ifs)
        return ifs
    }

    private importInterfaces(out: Output): Set<VersionDescription> {
        let set = new Set<VersionDescription>()
        out.lazy(() => {
            Array.from(set).sort((a, b) => a.blockNumber - b.blockNumber).forEach(v => {
                let name = toCamelCase(this.getVersionName(v))
                out.line(`import * as ${name} from './${name}'`)
            })
        })
        return set
    }

    private qualify(importedInterfaces: Set<VersionDescription>, v: VersionDescription, texp: string): string {
        let ifs = this.getInterface(v)
        let prefix = toCamelCase(this.getVersionName(v))
        let qualified = ifs.qualify(prefix, texp)
        if (qualified != texp) {
            importedInterfaces.add(v)
        }
        return qualified
    }
}


interface VersionDescription {
    specName: string
    specVersion: number
    blockNumber: number
    types: Type[]
    events: eac.Registry
    calls: eac.Registry
    description: ChainDescription
}


interface Item<T> {
    name: QualifiedName
    def: T
    chain: VersionDescription
}<|MERGE_RESOLUTION|>--- conflicted
+++ resolved
@@ -200,23 +200,16 @@
                                 return `key${idx + 1}`
                             }
                         })
-<<<<<<< HEAD
-                        let args = ['this.ctx.block.hash', `'${prefix}'`, `'${name}'`].concat(keyNames)
-                        out.block(`async getAs${versionName}(${keyNames.map((k, idx) => `${k}: ${keyTypes[idx]}`).join(', ')}): Promise<${returnType}>`, () => {
-                            out.line(`assert(this.is${versionName})`)
-                            out.line(`return this.ctx._chain.getStorage(${args.join(', ')})`)
-=======
-                        let params = keyNames.map((k, idx) => `${k}: ${keyTypes[idx]}`)
+
                         let args = ['this.ctx.block.hash', `'${prefix}'`, `'${name}'`]
-                        out.block(`async getAsV${v.chain.specVersion}(${params.join(', ')}): Promise<${returnType}>`, () => {
-                            out.line(`assert(this.isV${v.chain.specVersion})`)
+                        out.block(`async getAsV${versionName}(${keyNames.map((k, idx) => `${k}: ${keyTypes[idx]}`).join(', ')}): Promise<${returnType}>`, () => {
+                            out.line(`assert(this.isV${versionName})`)
                             out.line(`return this.ctx._chain.getStorage(${args.concat(keyNames).join(', ')})`)
->>>>>>> 2c904e7b
                         })
                         if (keyNames.length > 0) {
                             out.line()
-                            out.block(`async getManyAsV${v.chain.specVersion}(keys: ${keyNames.length > 1 ? `[${params.join(', ')}]` : keyTypes[0]}[]): Promise<(${returnType})[]>`, () => {
-                                out.line(`assert(this.isV${v.chain.specVersion})`)
+                            out.block(`async getManyAsV${versionName}(keys: ${keyNames.length > 1 ? `[${keyTypes.join(', ')}]` : keyTypes[0]}[]): Promise<(${returnType})[]>`, () => {
+                                out.line(`assert(this.isV${versionName})`)
                                 let query = keyNames.length > 1 ? 'keys' : 'keys.map(k => [k])'
                                 out.line(`return this.ctx._chain.queryStorage(${args.concat(query).join(', ')})`)
                             })
