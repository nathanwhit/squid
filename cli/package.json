{
  "name": "@subsquid/cli",
  "description": "squid cli tool",
  "version": "0.3.0",
  "license": "GPL-3.0-or-later",
  "repository": "git@github.com:subsquid/squid.git",
  "publishConfig": {
    "access": "public"
  },
  "bin": {
    "sqd": "./bin/run.js"
  },
  "files": [
    "bin",
    "lib",
    "src",
    "src/marshal.ts",
    "oclif.manifest.json"
  ],
  "oclif": {
    "commands": "./lib/commands",
    "bin": "sqd",
    "plugins": [
      "@oclif/plugin-help"
    ],
    "topicSeparator": " ",
    "topics": {
      "db": {
        "description": "Database management commands"
      },
      "squid": {
        "description": "Squid management commands (SaaS)"
      },
      "archive": {
        "description": "Squid archive commands (SaaS)"
      }
    }
  },
  "homepage": "https://www.subsquid.io/",
  "scripts": {
    "build": "rm -rf lib && tsc"
  },
  "dependencies": {
    "@oclif/core": "^1.3.0",
    "@oclif/plugin-help": "^5.1.11",
    "@octokit/auth-oauth-device": "^3.1.2",
<<<<<<< HEAD
    "@subsquid/openreader": "^0.5.1",
    "@subsquid/typeorm-config": "^0.0.4",
    "@subsquid/util-internal": "^0.0.0",
    "@subsquid/util-internal-code-printer": "^0.0.0",

    "@subsquid/util-naming": "^0.0.0",
=======
    "@subsquid/openreader": "^0.6.0",
    "@subsquid/typeorm-config": "^0.0.5",
    "@subsquid/util": "^0.0.5",
>>>>>>> 8758478b
    "chalk": "^4.1.2",
    "cli-select": "^1.1.2",
    "dotenv": "^10.0.0",
    "oclif": "^2.4.3",
    "node-fetch": "^2.6.7",
    "pg": "^8.7.3",
    "pgtools": "^0.3.2",
    "query-string": "^7.1.0",
    "simple-git": "^2.48.0",
    "typeorm": "^0.2.41",
    "js-yaml": "^4.1.0"
  },
  "devDependencies": {
    "@subsquid/substrate-processor": "^0.7.1",
    "@types/node": "^16.11.22",
    "@types/node-fetch": "^2.5.12",
    "@types/js-yaml": "^4.0.5",
    "typescript": "~4.5.5"
  }
}<|MERGE_RESOLUTION|>--- conflicted
+++ resolved
@@ -44,18 +44,11 @@
     "@oclif/core": "^1.3.0",
     "@oclif/plugin-help": "^5.1.11",
     "@octokit/auth-oauth-device": "^3.1.2",
-<<<<<<< HEAD
-    "@subsquid/openreader": "^0.5.1",
-    "@subsquid/typeorm-config": "^0.0.4",
+    "@subsquid/openreader": "^0.6.0",
+    "@subsquid/typeorm-config": "^0.0.5",
     "@subsquid/util-internal": "^0.0.0",
     "@subsquid/util-internal-code-printer": "^0.0.0",
-
     "@subsquid/util-naming": "^0.0.0",
-=======
-    "@subsquid/openreader": "^0.6.0",
-    "@subsquid/typeorm-config": "^0.0.5",
-    "@subsquid/util": "^0.0.5",
->>>>>>> 8758478b
     "chalk": "^4.1.2",
     "cli-select": "^1.1.2",
     "dotenv": "^10.0.0",
