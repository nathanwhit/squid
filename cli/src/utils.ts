import { Command, CliUx } from '@oclif/core';
import cliSelect from 'cli-select';
<<<<<<< HEAD
import cli from 'cli-ux';
import fs from "fs"
import path from "path"
import process from "process"
=======
>>>>>>> 8758478b
import {
    DefaultLogFields,
    LogOptions,
    RemoteWithRefs,
    SimpleGit
} from 'simple-git';
import {
    DeployPipelineStatusEnum,
    getDeployPipeline
} from './rest-client/routes/pipeline';

function buildPipelineErrorMessage(text: string, errorMessage: string): string {
    return `${text} ${errorMessage ? `: ${errorMessage}` : ''}`;
}

export async function pollDeployPipelines(
    squidName: string,
    versionName: string,
    deploymentUrl: string,
    command: Command
): Promise<void> {
    let inProgress = true;
    let lastStatus;
    while (inProgress) {
        const pipeline = await getDeployPipeline(squidName, versionName);
        if (pipeline) {
            if (pipeline.status !== lastStatus) {
                lastStatus = pipeline.status;
                CliUx.ux.action.stop('✔️');
            }
            switch (pipeline?.status) {
                case DeployPipelineStatusEnum.CREATED:
                    CliUx.ux.action.start('◷ Preparing your squid');
                    if (pipeline.isErrorOccurred) {
                        command.error(
                            buildPipelineErrorMessage(
                                `❌ An error occurred during building process`,
                                pipeline.comment
                            )
                        );
                    }
                    break;
                case DeployPipelineStatusEnum.IMAGE_BUILDING:
                    CliUx.ux.action.start('◷ Building your squid');
                    if (pipeline.isErrorOccurred) {
                        command.error(
                            buildPipelineErrorMessage(
                                `❌ An error occurred during building process`,
                                pipeline.comment
                            )
                        );
                    }
                    break;
                case DeployPipelineStatusEnum.IMAGE_PUSHING:
                    CliUx.ux.action.start('◷ Publishing your squid');
                    if (pipeline.isErrorOccurred) {
                        command.error(
                            buildPipelineErrorMessage(
                                `❌ An error occurred during pushing process`,
                                pipeline.comment
                            )
                        );
                    }
                    break;
                case DeployPipelineStatusEnum.DEPLOYING:
                    CliUx.ux.action.start('◷ Almost ready');
                    if (pipeline.isErrorOccurred) {
                        command.error(
                            buildPipelineErrorMessage(
                                `❌ An error occurred during deploying process`,
                                pipeline.comment
                            )
                        );
                    }
                    break;
                case DeployPipelineStatusEnum.OK:
                    command.log(
                        `◷ Your squid almost ready and will be accessible on ${deploymentUrl}`
                    );
                    inProgress = false;
                    break;
                default:
                    command.error(
                        '❌ An error occurred. Unexpected status of pipeline.'
                    );
            }
        }
        await new Promise((resolve) => setTimeout(resolve, 3000));
    }
}

export async function buildRemoteUrlFromGit(
    git: SimpleGit,
    command: Command
): Promise<string> {
    let remoteUrl: RemoteWithRefs;
    const remotes = await git.getRemotes(true);
    if (remotes.length === 0) {
        command.error(`The remotes were not found`, { code: '1' });
    } else if (remotes.length === 1) {
        remoteUrl = remotes[0];
    } else {
        const selected = await cliSelect({
            cleanup: false,
            values: remotes.map((remote) => remote.name),
        }).catch(() => {
            command.error('Canceled', { code: '1' });
        });
        remoteUrl = remotes.find(
            (remote) => remote.name === selected.value
        ) as RemoteWithRefs;
    }
    await git.listRemote([remoteUrl.name]).catch(() => {
        command.error(`Remote url with name ${remoteUrl.name} not exists`, {
            code: '1',
        });
    });
    const branch = (await git.branch()).current;
    const status = await git.status();
    if (status.files && status.files.length) {
        command.error(`There are unstaged or uncommitted changes`);
    }
    await git.fetch();
    const remoteBranchRefs = await git.listRemote([
        `${remoteUrl.name}`,
        `${branch}`,
    ]);
    if (remoteBranchRefs === '') {
        command.error(`Remote branch "${remoteUrl.name}/${branch}" not exists`);
    }
    const localCommit = await git.log([
        '-n',
        1,
        branch,
    ] as LogOptions<DefaultLogFields>);
    const remoteCommit = await git.log([
        '-n',
        1,
        `${remoteUrl.name}/${branch}`,
    ] as LogOptions<DefaultLogFields>);
    if (
        !localCommit.latest ||
        !remoteCommit.latest ||
        localCommit.latest.hash !== remoteCommit.latest.hash
    ) {
        command.error(
            `Head origin commit is not the same as the local origin commit`
        );
    }
    return `${remoteUrl.refs.fetch}${
        remoteUrl.refs.fetch.endsWith('.git') ? '' : '.git'
    }#${remoteCommit.latest.hash}`;
}

export function parseNameAndVersion(
    nameAndVersion: string,
    command: Command
): {
    squidName: string;
    versionName: string;
} {
    if (
        (nameAndVersion.match(/.+@.+/gi) || []).length === 0 ||
        (nameAndVersion.match(/@/g) || []).length !== 1
    ) {
        command.error(
            'Required format: <name>@<version>. Symbol @ not allowed in names'
        );
    }
    const squidName = nameAndVersion.split('@')[0];
    const versionName = nameAndVersion.split('@')[1];
    return { squidName, versionName };
}<|MERGE_RESOLUTION|>--- conflicted
+++ resolved
@@ -1,12 +1,5 @@
 import { Command, CliUx } from '@oclif/core';
 import cliSelect from 'cli-select';
-<<<<<<< HEAD
-import cli from 'cli-ux';
-import fs from "fs"
-import path from "path"
-import process from "process"
-=======
->>>>>>> 8758478b
 import {
     DefaultLogFields,
     LogOptions,
