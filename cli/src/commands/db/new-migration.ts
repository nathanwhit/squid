<<<<<<< HEAD
import {Command} from "@oclif/core"
import {createOrmConfig} from "@subsquid/typeorm-config"
import {assertNotNull} from "@subsquid/util-internal"
import {OutDir} from "@subsquid/util-internal-code-printer"
import cli from "cli-ux"
=======
import { CliUx, Command } from '@oclif/core';
import {createOrmConfig} from "@subsquid/typeorm-config"
import {assertNotNull, OutDir} from "@subsquid/util"
>>>>>>> 8758478b


export default class NewMigration extends Command {
    static description = 'Create template file for a new migration'

    static args = [{name: 'name'}]

    async run(): Promise<void> {
        let {args} = await this.parse(NewMigration)
        let name: string = args.name ? args.name : await CliUx.ux.prompt('Enter migration name', {
            required: true,
        })
        let cfg = createOrmConfig()
        let dir = new OutDir(assertNotNull(cfg.cli?.migrationsDir))
        let timestamp = Date.now()
        let out = dir.file(`${timestamp}-${name}.js`)
        out.block(`module.exports = class ${name}${timestamp}`, () => {
            out.line(`name = '${name}${timestamp}'`)
            out.line()
            out.block(`async up(db)`, () => {
                out.line()
            })
            out.line()
            out.block(`async down(db)`, () => {
                out.line()
            })
        })
        out.write()
    }
}<|MERGE_RESOLUTION|>--- conflicted
+++ resolved
@@ -1,14 +1,7 @@
-<<<<<<< HEAD
-import {Command} from "@oclif/core"
+import {CliUx, Command} from "@oclif/core"
 import {createOrmConfig} from "@subsquid/typeorm-config"
 import {assertNotNull} from "@subsquid/util-internal"
 import {OutDir} from "@subsquid/util-internal-code-printer"
-import cli from "cli-ux"
-=======
-import { CliUx, Command } from '@oclif/core';
-import {createOrmConfig} from "@subsquid/typeorm-config"
-import {assertNotNull, OutDir} from "@subsquid/util"
->>>>>>> 8758478b
 
 
 export default class NewMigration extends Command {
