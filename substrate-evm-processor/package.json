--- conflicted
+++ resolved
@@ -16,13 +16,8 @@
     "build": "rm -rf lib && tsc"
   },
   "dependencies": {
-<<<<<<< HEAD
-    "@subsquid/substrate-processor": "^0.7.1",
+    "@subsquid/substrate-processor": "^0.7.2",
     "@subsquid/util-internal": "^0.0.0"
-=======
-    "@subsquid/substrate-processor": "^0.7.2",
-    "@subsquid/util": "^0.0.5"
->>>>>>> 49e3c9e7
   },
   "devDependencies": {
     "@types/node": "^16.11.22",
