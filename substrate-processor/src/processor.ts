import {ResilientRpcClient} from "@subsquid/rpc-client/lib/resilient"
import {getOldTypesBundle, OldTypesBundle, QualifiedName, readOldTypesBundle} from "@subsquid/substrate-metadata"
import {assertNotNull, def, runProgram, unexpectedCase} from "@subsquid/util-internal"
import {graphqlRequest} from "@subsquid/util-internal-gql-request"
import assert from "assert"
import {createBatches, DataHandlers, getBlocksCount} from "./batch"
import {Chain, ChainManager} from "./chain"
import {BlockData, Ingest} from "./ingest"
<<<<<<< HEAD
import {ContractsEventHandler, ContractsEvent} from "./interfaces/contracts"
import {BlockHandler, BlockHandlerContext, CallHandler, EventHandler} from "./interfaces/dataHandlerContext"
=======
import {
    BlockHandler,
    BlockHandlerContext,
    BlockRangeOption,
    CallHandler,
    EventHandler,
    EvmLogHandler,
    EvmLogOptions,
    EvmTopicSet
} from "./interfaces/dataHandlers"
>>>>>>> 2b3bde33
import {ContextRequest} from "./interfaces/dataSelection"
import {Database} from "./interfaces/db"
import {Hooks} from "./interfaces/hooks"
import {EvmLogEvent, SubstrateEvent} from "./interfaces/substrate"
import {Metrics} from "./metrics"
import {timeInterval} from "./util/misc"
import {Range} from "./util/range"


export interface DataSource {
    /**
     * Subsquid substrate archive endpoint URL
     */
    archive: string
    /**
     * Chain node RPC websocket URL
     */
    chain?: string
}


interface DataSelection<R extends ContextRequest> {
    data: R
}


interface NoDataSelection {
    data?: undefined
}


interface MayBeDataSelection {
    data?: ContextRequest
}


/**
 * Provides methods to configure and launch data processing.
 */
export class SubstrateProcessor<Store> {
    protected hooks: Hooks = {pre: [], post: [], event: [], call: [], evmLog: [], contractsEvent: []}
    private blockRange: Range = {from: 0}
    private batchSize = 100
    private prometheusPort?: number | string
    private src?: DataSource
    private typesBundle?: OldTypesBundle
    private metrics = new Metrics()
    private running = false

    constructor(private db: Database<Store>) {}

    /**
     * Sets blockchain data source.
     *
     * @example
     * processor.setDataSource({
     *     chain: 'wss://rpc.polkadot.io',
     *     archive: 'https://polkadot.indexer.gc.subsquid.io/v4/graphql'
     * })
     */
    setDataSource(src: DataSource): void {
        this.assertNotRunning()
        this.src = src
    }

    /**
     * Sets types bundle.
     *
     * Types bundle is only required for blocks which have
     * metadata version below 14.
     *
     * Don't confuse this setting with types bundle from polkadot.js.
     * Although those two are similar in purpose and structure,
     * they are not compatible.
     *
     * Types bundle can be specified in 3 different ways:
     *
     * 1. as a name of a known chain
     * 2. as a name of a JSON file structured as {@link OldTypesBundle}
     * 3. as an {@link OldTypesBundle} object
     *
     * @example
     * // known chain
     * processor.setTypesBundle('kusama')
     *
     * // A path to a JSON file resolved relative to `cwd`.
     * processor.setTypesBundle('typesBundle.json')
     *
     * // OldTypesBundle object
     * processor.setTypesBundle({
     *     types: {
     *         Foo: 'u8'
     *     }
     * })
     */
    setTypesBundle(bundle: string | OldTypesBundle): void {
        this.assertNotRunning()
        if (typeof bundle == 'string') {
            this.typesBundle = getOldTypesBundle(bundle) || readOldTypesBundle(bundle)
        } else {
            this.typesBundle = bundle
        }
    }

    /**
     * Limits the range of blocks to be processed.
     *
     * When the upper bound is specified,
     * the processor will terminate with exit code 0 once it reaches it.
     *
     * @example
     * // process only block 100
     * processor.setBlockRange({
     *     from: 100,
     *     to: 100
     * })
     */
    setBlockRange(range: Range): void {
        this.assertNotRunning()
        this.blockRange = range
    }

    /**
     * Sets the maximum number of blocks which can be fetched
     * from the data source in a single request.
     *
     * The default is 100.
     *
     * Usually this setting doesn't have any significant impact on the performance.
     */
    setBatchSize(size: number): void {
        this.assertNotRunning()
        assert(size > 0)
        this.batchSize = size
    }

    /**
     * Sets the port for a built-in prometheus metrics server.
     *
     * By default, the value of `PROMETHEUS_PORT` environment
     * variable is used. When it is not set,
     * the processor will pick up an ephemeral port.
     */
    setPrometheusPort(port: number | string) {
        this.assertNotRunning()
        this.prometheusPort = port
    }

    private getPrometheusPort(): number | string {
        return this.prometheusPort == null
            ? process.env.PROCESSOR_PROMETHEUS_PORT || process.env.PROMETHEUS_PORT || 0
            : this.prometheusPort
    }

    /**
     * Registers a block level data handler which will be executed before
     * any further processing.
     *
     * See {@link BlockHandlerContext} for an API available to the handler.
     *
     * Block level handlers affect performance, as they are
     * triggered for all chain blocks. If no block hooks are defined,
     * only blocks that'd trigger a handler execution will be fetched,
     * which is usually a lot faster.
     *
     * Relative execution order for multiple pre-block hooks is currently not defined.
     *
     * @example
     * processor.addPreHook(async ctx => {
     *     console.log(ctx.block.height)
     * })
     *
     * // limit the range of blocks for which pre-block hook will be effective
     * processor.addPreHook({range: {from: 100000}}, async ctx => {})
     */
    addPreHook(fn: BlockHandler<Store>): void
    addPreHook(options: BlockRangeOption, fn: BlockHandler<Store>): void
    addPreHook(fnOrOptions: BlockHandler<Store> | BlockRangeOption, fn?: BlockHandler<Store>): void {
        this.assertNotRunning()
        let handler: BlockHandler<Store>
        let options: BlockRangeOption = {}
        if (typeof fnOrOptions == 'function') {
            handler = fnOrOptions
        } else {
            handler = assertNotNull(fn)
            options = fnOrOptions
        }
        this.hooks.pre.push({handler, ...options})
    }

    /**
     * Registers a block level data handler which will be executed
     * at the end of processing.
     *
     * See {@link BlockHandlerContext} for an API available to the handler.
     *
     * Block level handlers affect performance, as they are
     * triggered for all chain blocks. If no block hooks are defined,
     * only blocks that'd trigger a handler execution will be fetched,
     * which is usually a lot faster.
     *
     * Relative execution order for multiple post-block hooks is currently not defined.
     *
     * @example
     * processor.addPostHook(async ctx => {
     *     console.log(ctx.block.height)
     * })
     *
     * // limit the range of blocks for which post-block hook will be effective
     * processor.addPostHook({range: {from: 100000}}, async ctx => {})
     */
    addPostHook(fn: BlockHandler<Store>): void
    addPostHook(options: BlockRangeOption, fn: BlockHandler<Store>): void
    addPostHook(fnOrOptions: BlockHandler<Store> | BlockRangeOption, fn?: BlockHandler<Store>): void {
        this.assertNotRunning()
        let handler: BlockHandler<Store>
        let options: BlockRangeOption = {}
        if (typeof fnOrOptions == 'function') {
            handler = fnOrOptions
        } else {
            handler = assertNotNull(fn)
            options = fnOrOptions
        }
        this.hooks.post.push({handler, ...options})
    }

    /**
     * Registers an event data handler.
     *
     * See {@link EventHandlerContext} for an API available to the handler.
     *
     * All events are processed sequentially according to the event log of the current block.
     *
     * Relative execution order is currently not defined for multiple event handlers
     * registered for the same event.
     *
     * @example
     * processor.addEventHandler('balances.Transfer', async ctx => {
     *     assert(ctx.event.name == 'balances.Transfer')
     * })
     *
     * // limit the range of blocks for which event handler will be effective
     * processor.addEventHandler('balances.Transfer', {
     *     range: {from: 100000}
     * }, async ctx => {
     *     assert(ctx.event.name == 'balances.Transfer')
     * })
     */
    addEventHandler(eventName: QualifiedName, fn: EventHandler<Store>): void
    addEventHandler(eventName: QualifiedName, options: BlockRangeOption & NoDataSelection, fn: EventHandler<Store>): void
    addEventHandler<R>(eventName: QualifiedName, options: BlockRangeOption & DataSelection<R>, fn: EventHandler<Store, R> ): void
    addEventHandler(eventName: QualifiedName, fnOrOptions: BlockRangeOption & MayBeDataSelection | EventHandler<Store>, fn?: EventHandler<Store>): void {
        this.assertNotRunning()
        let handler: EventHandler<Store>
        let options: BlockRangeOption & MayBeDataSelection = {}
        if (typeof fnOrOptions === 'function') {
            handler = fnOrOptions
        } else {
            handler = assertNotNull(fn)
            options = fnOrOptions
        }
        this.hooks.event.push({
            event: eventName,
            handler,
            ...options
        })
    }

    addCallHandler(callName: QualifiedName, fn: CallHandler<Store>): void
    addCallHandler(callName: QualifiedName, options: BlockRangeOption & NoDataSelection, fn: CallHandler<Store>): void
    addCallHandler<R>(callName: QualifiedName, options: BlockRangeOption & DataSelection<R>, fn: CallHandler<Store, R>): void
    addCallHandler(callName: QualifiedName, fnOrOptions: CallHandler<Store> | BlockRangeOption & MayBeDataSelection, fn?: CallHandler<Store>): void {
        this.assertNotRunning()
        let handler: CallHandler<Store>
        let options:  BlockRangeOption & MayBeDataSelection = {}
        if (typeof fnOrOptions == 'function') {
            handler = fnOrOptions
        } else {
            handler = assertNotNull(fn)
            options = {...fnOrOptions}
        }
        this.hooks.call.push({
            call: callName,
            handler,
            ...options
        })
    }

<<<<<<< HEAD
    addContractsEventHandler(contractAddress: string, fn: ContractsEventHandler<Store>): void
    addContractsEventHandler(contractAddress: string, options: RangeOption & NoDataSelection, fn: ContractsEventHandler<Store>): void
    addContractsEventHandler<R>(contractAddress: string, options: RangeOption & DataSelection<R>, fn: ContractsEventHandler<R>): void
    addContractsEventHandler(contractAddress: string, fnOrOptions: ContractsEventHandler<Store> | RangeOption & MayBeDataSelection, fn?: ContractsEventHandler<Store>): void {
        this.assertNotRunning()
        let handler: ContractsEventHandler<Store>
        let options: RangeOption & MayBeDataSelection = {}
=======
    addEvmLogHandler(
        contractAddress: string,
        fn: EvmLogHandler<Store>
    ): void
    addEvmLogHandler(
        contractAddress: string,
        options: EvmLogOptions & NoDataSelection,
        fn: EvmLogHandler<Store>
    ): void
    addEvmLogHandler<R extends ContextRequest>(
        contractAddress: string,
        options: EvmLogOptions & DataSelection<R>,
        fn: EvmLogHandler<Store, R>
    ): void
    addEvmLogHandler(
        contractAddress: string,
        fnOrOptions: EvmLogOptions & MayBeDataSelection | EvmLogHandler<Store>,
        fn?: EvmLogHandler<Store>
    ): void {
        this.assertNotRunning()
        let handler: EvmLogHandler<Store>
        let options:  EvmLogOptions= {}
>>>>>>> 2b3bde33
        if (typeof fnOrOptions == 'function') {
            handler = fnOrOptions
        } else {
            handler = assertNotNull(fn)
            options = {...fnOrOptions}
        }
<<<<<<< HEAD
        this.hooks.contractsEvent.push({
            contractAddress,
            handler,
=======
        this.hooks.evmLog.push({
            handler,
            contractAddress,
>>>>>>> 2b3bde33
            ...options
        })
    }

    protected assertNotRunning(): void {
        if (this.running) {
            throw new Error('Settings modifications are not allowed after start of processing')
        }
    }

    @def
    private wholeRange(): {range: Range}[] {
        return createBatches(this.hooks, this.blockRange)
    }

    @def
    private chainClient(): ResilientRpcClient {
        let endpoint = this.src?.chain
        if (endpoint == null) {
            throw new Error(`use .setDataSource() to specify chain RPC endpoint`)
        }
        return new ResilientRpcClient(endpoint)
    }

    @def
    private archiveRequest(): (query: string) => Promise<any> {
        const url = this.src?.archive
        if (url == null) {
            throw new Error('use .setDataSource() to specify archive url')
        }
        return query => graphqlRequest({url, query})
    }

    @def
    private chainManager(): ChainManager {
        return new ChainManager({
            archiveRequest: this.archiveRequest(),
            getChainClient: () => this.chainClient(),
            typesBundle: this.typesBundle
        })
    }

    private updateProgressMetrics(lastProcessedBlock: number, time?: bigint): void {
        let totalBlocksCount = getBlocksCount(this.wholeRange(), 0, this.metrics.getChainHeight())
        let blocksLeft = getBlocksCount(this.wholeRange(), lastProcessedBlock + 1, this.metrics.getChainHeight())
        this.metrics.setLastProcessedBlock(lastProcessedBlock)
        this.metrics.setTotalNumberOfBlocks(totalBlocksCount)
        this.metrics.setProgress(totalBlocksCount - blocksLeft, time)
    }

    /**
     * Starts data processing.
     *
     * This method assumes full control over the current OS process as
     * it terminates the entire program in case of error or
     * at the end of data processing.
     */
    run(): void {
        if (this.running) return
        this.running = true
        runProgram(() => this._run())
    }

    private async _run(): Promise<void> {
        let heightAtStart = await this.db.connect()

        let blockRange = this.blockRange
        if (blockRange.to != null && blockRange.to < heightAtStart + 1) {
            return
        } else {
            blockRange = {
                from: Math.max(heightAtStart + 1, blockRange.from),
                to: blockRange.to
            }
        }

        let ingest = new Ingest({
            archiveRequest: this.archiveRequest(),
            batches$: createBatches(this.hooks, blockRange),
            batchSize: this.batchSize,
            metrics: this.metrics
        })

        await ingest.fetchArchiveHeight()
        this.updateProgressMetrics(heightAtStart)
        let prometheusServer = await this.metrics.serve(this.getPrometheusPort())
        console.log(`Prometheus metrics are served at port ${prometheusServer.port}`)

        return this.process(ingest)
    }

    private async process(ingest: Ingest): Promise<void> {
        let chainManager = this.chainManager()
        let lastBlock = -1
        for await (let batch of ingest.getBlocks()) {
            let beg = process.hrtime.bigint()
            let {handlers, blocks, range} = batch

            for (let block of blocks) {
                assert(lastBlock < block.header.height)
                let chain = await chainManager.getChainForBlock(block.header)
                await this.db.transact(block.header.height, store => {
                    return this.processBlock(handlers, chain, store, block)
                })
                lastBlock = block.header.height
                this.metrics.setLastProcessedBlock(lastBlock)
            }

            lastBlock = range.to
            await this.db.advance(lastBlock)

            let end = process.hrtime.bigint()
            this.metrics.batchProcessingTime(beg, end, batch.blocks.length)
            this.updateProgressMetrics(lastBlock, end)

            console.log(
                `Last block: ${lastBlock}, ` +
                `mapping: ${Math.round(this.metrics.getMappingSpeed())} blocks/sec, ` +
                `ingest: ${Math.round(this.metrics.getIngestSpeed())} blocks/sec, ` +
                `eta: ${timeInterval(this.metrics.getSyncEtaSeconds())}, ` +
                `progress: ${Math.round(this.metrics.getSyncRatio() * 100)}%`
            )
        }
    }

    private async processBlock(
        handlers: DataHandlers,
        chain: Chain,
        store: Store,
        block: BlockData
    ): Promise<void> {
        let ctx: BlockHandlerContext<Store> = {
            _chain: chain,
            store,
            block: block.header
        }

        for (let pre of handlers.pre) {
            await pre(ctx)
        }

        for (let item of block.log) {
            switch(item.kind) {
                case 'event':
                    for (let handler of handlers.events[item.event.name]?.handlers || []) {
                        await handler({...ctx, event: item.event})
                    }
                    for (let handler of this.getEvmLogHandlers(handlers.evmLogs, item.event)) {
                        let event = item.event as EvmLogEvent
                        await handler({
                            ...ctx,
                            event
                        })
                    }
                    for (let handler of this.getContractsEventHandlers(handlers.contractsEvents, item.event)) {
                        let event = item.event as ContractsEvent
                        await handler({
                            store: ctx.store,
                            contractAddress: event.args.contract,
                            data: event.args.data,
                            substrate: {
                                _chain: ctx._chain,
                                block: ctx.block,
                                event,
                            },
                        })
                    }
                    break
                case 'call':
                    for (let handler of handlers.calls[item.call.name]?.handlers || []) {
                        let {kind, ...data} = item
                        await handler({...ctx, ...data})
                    }
                    break
                default:
                    throw unexpectedCase()
            }
        }

        for (let post of handlers.post) {
            await post(ctx)
        }
    }

    private *getEvmLogHandlers(evmLogs: DataHandlers["evmLogs"], event: SubstrateEvent): Generator<EvmLogHandler<any>> {
        if (event.name != 'EVM.Log') return
        let log = event as EvmLogEvent

        let contractHandlers = evmLogs[log.args.contract]
        if (contractHandlers == null) return

        for (let h of contractHandlers) {
            if (this.evmHandlerMatches(h, log)) {
                yield h.handler
            }
        }
    }

    private evmHandlerMatches(handler: {filter?: EvmTopicSet[]}, log: EvmLogEvent): boolean {
        if (handler.filter == null) return true
        for (let i = 0; i < handler.filter.length; i++) {
            let set = handler.filter[i]
            if (set == null) continue
            if (Array.isArray(set) && !set.includes(log.args.topics[i])) {
                return false
            } else if (set !== log.args.topics[i]) {
                return false
            }
        }
        return true
    }

    private *getContractsEventHandlers(contractsEvents: DataHandlers["contractsEvents"], event: SubstrateEvent): Generator<ContractsEventHandler<any>> {
        if (event.name != 'Contracts.ContractEmitted') return
        let contractsEvent = event as ContractsEvent
        
        let contractHandlers = contractsEvents[contractsEvent.args.contract]
        if (contractHandlers == null) return

        for (let h of contractHandlers.handlers) {
            yield h
        }
    }
}<|MERGE_RESOLUTION|>--- conflicted
+++ resolved
@@ -6,10 +6,6 @@
 import {createBatches, DataHandlers, getBlocksCount} from "./batch"
 import {Chain, ChainManager} from "./chain"
 import {BlockData, Ingest} from "./ingest"
-<<<<<<< HEAD
-import {ContractsEventHandler, ContractsEvent} from "./interfaces/contracts"
-import {BlockHandler, BlockHandlerContext, CallHandler, EventHandler} from "./interfaces/dataHandlerContext"
-=======
 import {
     BlockHandler,
     BlockHandlerContext,
@@ -20,7 +16,6 @@
     EvmLogOptions,
     EvmTopicSet
 } from "./interfaces/dataHandlers"
->>>>>>> 2b3bde33
 import {ContextRequest} from "./interfaces/dataSelection"
 import {Database} from "./interfaces/db"
 import {Hooks} from "./interfaces/hooks"
@@ -309,15 +304,7 @@
         })
     }
 
-<<<<<<< HEAD
-    addContractsEventHandler(contractAddress: string, fn: ContractsEventHandler<Store>): void
-    addContractsEventHandler(contractAddress: string, options: RangeOption & NoDataSelection, fn: ContractsEventHandler<Store>): void
-    addContractsEventHandler<R>(contractAddress: string, options: RangeOption & DataSelection<R>, fn: ContractsEventHandler<R>): void
-    addContractsEventHandler(contractAddress: string, fnOrOptions: ContractsEventHandler<Store> | RangeOption & MayBeDataSelection, fn?: ContractsEventHandler<Store>): void {
-        this.assertNotRunning()
-        let handler: ContractsEventHandler<Store>
-        let options: RangeOption & MayBeDataSelection = {}
-=======
+
     addEvmLogHandler(
         contractAddress: string,
         fn: EvmLogHandler<Store>
@@ -340,24 +327,27 @@
         this.assertNotRunning()
         let handler: EvmLogHandler<Store>
         let options:  EvmLogOptions= {}
->>>>>>> 2b3bde33
         if (typeof fnOrOptions == 'function') {
             handler = fnOrOptions
         } else {
             handler = assertNotNull(fn)
             options = {...fnOrOptions}
         }
-<<<<<<< HEAD
-        this.hooks.contractsEvent.push({
-            contractAddress,
-            handler,
-=======
+
         this.hooks.evmLog.push({
             handler,
             contractAddress,
->>>>>>> 2b3bde33
             ...options
         })
+    }
+    
+    addContractsEventHandler(contractAddress: string, fn: ContractsEventHandler<Store>): void
+    addContractsEventHandler(contractAddress: string, options: RangeOption & NoDataSelection, fn: ContractsEventHandler<Store>): void
+    addContractsEventHandler<R>(contractAddress: string, options: RangeOption & DataSelection<R>, fn: ContractsEventHandler<R>): void
+    addContractsEventHandler(contractAddress: string, fnOrOptions: ContractsEventHandler<Store> | RangeOption & MayBeDataSelection, fn?: ContractsEventHandler<Store>): void {
+        this.assertNotRunning()
+        let handler: ContractsEventHandler<Store>
+        let options: RangeOption & MayBeDataSelection = {}
     }
 
     protected assertNotRunning(): void {
