{
  "name": "@subsquid/substrate-processor",
  "version": "0.6.1",
  "description": "Data fetcher and mappings executor for substrate chains",
  "license": "GPL-3.0-or-later",
  "repository": "git@github.com:subsquid/squid.git",
  "publishConfig": {
    "access": "public"
  },
  "files": [
    "lib",
    "src"
  ],
  "main": "lib/index.js",
  "scripts": {
    "build": "rm -rf lib && tsc",
    "test": "mocha lib/**/*.test.js"
  },
  "dependencies": {
    "@subsquid/rpc-client": "^0.1.5",
    "@subsquid/scale-codec": "^0.4.1",
    "@subsquid/scale-codec-json": "^0.1.3",
    "@subsquid/substrate-metadata": "^0.8.0",
    "@subsquid/typeorm-config": "^0.0.4",
<<<<<<< HEAD
    "@subsquid/util-internal": "^0.0.0",
    "@subsquid/util-internal-code-printer": "^0.0.0",
    "@subsquid/util-internal-counters": "^0.0.0",
    "@subsquid/util-internal-http-server": "^0.0.0",
    "@subsquid/util-internal-service-manager": "^0.0.0",
    "@subsquid/util-naming": "^0.0.0",
    "@subsquid/util-xxhash": "^0.0.0",
=======
    "@subsquid/util": "^0.0.4",
    "@subsquid/util-xxhash": "^0.1.0",
>>>>>>> f49975dc
    "blake2b": "^2.1.4",
    "node-fetch": "^2.6.7",
    "prom-client": "^14.0.1"
  },
  "peerDependencies": {
    "typeorm": "^0.2.41"
  },
  "devDependencies": {
    "@types/mocha": "^9.1.0",
    "@types/node": "^16.11.22",
    "@types/node-fetch": "^2.5.12",
    "expect": "^27.4.6",
    "fast-check": "^2.21.0",
    "mocha": "^9.2.0",
    "typescript": "~4.5.5"
  }
}<|MERGE_RESOLUTION|>--- conflicted
+++ resolved
@@ -22,21 +22,12 @@
     "@subsquid/scale-codec-json": "^0.1.3",
     "@subsquid/substrate-metadata": "^0.8.0",
     "@subsquid/typeorm-config": "^0.0.4",
-<<<<<<< HEAD
-    "@subsquid/util-internal": "^0.0.0",
-    "@subsquid/util-internal-code-printer": "^0.0.0",
-    "@subsquid/util-internal-counters": "^0.0.0",
-    "@subsquid/util-internal-http-server": "^0.0.0",
-    "@subsquid/util-internal-service-manager": "^0.0.0",
-    "@subsquid/util-naming": "^0.0.0",
-    "@subsquid/util-xxhash": "^0.0.0",
-=======
     "@subsquid/util": "^0.0.4",
     "@subsquid/util-xxhash": "^0.1.0",
->>>>>>> f49975dc
     "blake2b": "^2.1.4",
     "node-fetch": "^2.6.7",
-    "prom-client": "^14.0.1"
+    "prom-client": "^14.0.1",
+    "stoppable": "^1.1.0"
   },
   "peerDependencies": {
     "typeorm": "^0.2.41"
@@ -45,6 +36,7 @@
     "@types/mocha": "^9.1.0",
     "@types/node": "^16.11.22",
     "@types/node-fetch": "^2.5.12",
+    "@types/stoppable": "^1.1.1",
     "expect": "^27.4.6",
     "fast-check": "^2.21.0",
     "mocha": "^9.2.0",
