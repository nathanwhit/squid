--- conflicted
+++ resolved
@@ -19,12 +19,7 @@
   "dependencies": {
     "@subsquid/rpc-client": "^0.1.5",
     "@subsquid/scale-codec": "^0.4.2",
-<<<<<<< HEAD
-    "@subsquid/substrate-metadata": "^0.8.2",
-=======
-    "@subsquid/scale-codec-json": "^0.1.4",
     "@subsquid/substrate-metadata": "^0.8.3",
->>>>>>> 49e3c9e7
     "@subsquid/typeorm-config": "^0.0.5",
     "@subsquid/util-internal": "^0.0.0",
     "@subsquid/util-internal-code-printer": "^0.0.0",
