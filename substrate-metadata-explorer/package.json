--- conflicted
+++ resolved
@@ -20,14 +20,9 @@
   },
   "dependencies": {
     "@subsquid/rpc-client": "^0.1.5",
-<<<<<<< HEAD
     "@subsquid/util-internal": "^0.0.0",
     "@subsquid/util-internal-gql-request": "^0.0.0",
     "commander": "^9.0.0"
-=======
-    "commander": "^9.0.0",
-    "node-fetch": "^2.6.7"
->>>>>>> 8758478b
   },
   "devDependencies": {
     "@types/node": "^16.11.22",
