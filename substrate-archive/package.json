--- conflicted
+++ resolved
@@ -2,11 +2,7 @@
   "name": "@subsquid/substrate-archive",
   "private": "true",
   "description": "Data indexer for substrate chains",
-<<<<<<< HEAD
-  "version": "0.0.1",
-=======
   "version": "0.0.4",
->>>>>>> 5ec421ff
   "license": "GPL-3.0-or-later",
   "repository": "git@github.com:subsquid/squid.git",
   "files": [
@@ -16,18 +12,6 @@
     "build": "rm -rf lib && tsc"
   },
   "dependencies": {
-<<<<<<< HEAD
-    "@subsquid/rpc-client": "^0.1.5",
-    "@subsquid/substrate-metadata": "^0.6.0",
-    "@subsquid/scale-codec": "^0.4.0",
-    "@subsquid/util-internal": "^0.0.0",
-    "@subsquid/util-internal-service-manager": "^0.0.0",
-    "@subsquid/util-naming": "^0.0.0",
-    "blake2b": "^2.1.4",
-    "commander": "^9.0.0",
-    "pg": "^8.7.3",
-    "postgres-migrations": "^5.3.0"
-=======
     "@polkadot/api": "^7.12.1",
     "@polkadot/types": "^7.12.1",
     "bn.js": "^4.12.0",
@@ -47,11 +31,13 @@
     "p-wait-for": "^3.2.0",
     "shortid": "^2.2.16",
     "typeorm": "^0.2.41"
->>>>>>> 5ec421ff
   },
   "devDependencies": {
-    "@types/node": "^16.11.22",
-    "@types/pg": "8.6.4",
-    "dotenv": "^10.0.0"
+    "@types/bn.js": "^4.11.6",
+    "@types/debug": "^4.1.7",
+    "@types/figlet": "^1.5.4",
+    "@types/ioredis": "^4.28.7",
+    "@types/lodash": "^4.14.178",
+    "@types/shortid": "^0.0.29"
   }
 }